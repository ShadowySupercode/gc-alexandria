--- conflicted
+++ resolved
@@ -2,11 +2,6 @@
 import { nip19 } from "nostr-tools";
 import { npubCache } from "./npubCache.ts";
 import NDK, { NDKEvent, NDKRelaySet, NDKUser } from "@nostr-dev-kit/ndk";
-<<<<<<< HEAD
-import type { NDKKind, NostrEvent } from "@nostr-dev-kit/ndk";
-import type { Filter, NostrProfile } from "./search_types.ts";
-import { communityRelays, secondaryRelays, searchRelays, anonymousRelays } from "../consts.ts";
-=======
 import type { NostrEvent } from "@nostr-dev-kit/ndk";
 import type { Filter } from "./search_types.ts";
 import {
@@ -15,7 +10,6 @@
   searchRelays,
   secondaryRelays,
 } from "../consts.ts";
->>>>>>> 0dab77b9
 import { activeInboxRelays, activeOutboxRelays } from "../ndk.ts";
 import { NDKRelaySet as NDKRelaySetFromNDK } from "@nostr-dev-kit/ndk";
 import { sha256 } from "@noble/hashes/sha2.js";
@@ -36,7 +30,16 @@
 export const NOSTR_NOTE_REGEX =
   /(?<![\w/])((nostr:)?(note|nevent|naddr)[a-zA-Z0-9]{20,})(?![\w/])/g;
 
-// AI-NOTE: 2025-01-24 - NostrProfile interface moved to search_types.ts for consistency
+export interface NostrProfile {
+  name?: string;
+  displayName?: string;
+  nip05?: string;
+  picture?: string;
+  about?: string;
+  banner?: string;
+  website?: string;
+  lud16?: string;
+}
 
 /**
  * HTML escape a string
@@ -138,7 +141,6 @@
       banner: profile?.banner,
       website: profile?.website,
       lud16: profile?.lud16,
-      created_at: profileEvent?.created_at, // AI-NOTE: 2025-01-24 - Preserve timestamp for proper date display
     };
 
     console.log("getUserMetadata: Final metadata:", metadata);
