/**
 * AsciiDoc Metadata Extraction Service using Asciidoctor
 *
 * Thin wrapper around Asciidoctor's built-in metadata extraction capabilities.
 * Leverages the existing Pharos parser to avoid duplication.
 */

// @ts-ignore
import Processor from "asciidoctor";
import type { Document } from "asciidoctor";

export interface AsciiDocMetadata {
  title?: string;
  authors?: string[];
  version?: string;
  edition?: string;
  publicationDate?: string;
  publisher?: string;
  summary?: string;
  coverImage?: string;
  isbn?: string;
  tags?: string[];
  source?: string;
  publishedBy?: string;
  type?: string;
<<<<<<< HEAD
  autoUpdate?: 'yes' | 'ask' | 'no';
  customAttributes?: Record<string, string>;
=======
  autoUpdate?: "yes" | "ask" | "no";
>>>>>>> e9629fb9
}

export type SectionMetadata = AsciiDocMetadata;

export interface ParsedAsciiDoc {
  metadata: AsciiDocMetadata;
  content: string;
  title: string;
  sections: Array<{
    metadata: SectionMetadata;
    content: string;
    title: string;
  }>;
}

// Shared attribute mapping based on Asciidoctor standard attributes
const ATTRIBUTE_MAP: Record<string, keyof AsciiDocMetadata> = {
  // Standard Asciidoctor attributes
  "author": "authors",
  "description": "summary",
  "keywords": "tags",
  "revnumber": "version",
  "revdate": "publicationDate",
  "revremark": "edition",
  "title": "title",

  // Custom attributes for Alexandria
  "published_by": "publishedBy",
  "publisher": "publisher",
  "summary": "summary",
  "image": "coverImage",
  "cover": "coverImage",
  "isbn": "isbn",
  "source": "source",
  "type": "type",
  "auto-update": "autoUpdate",
  "version": "version",
  "edition": "edition",
  "published_on": "publicationDate",
  "date": "publicationDate",
  "version-label": "version",
};

/**
 * Creates an Asciidoctor processor instance
 */
function createProcessor() {
  return Processor();
}

/**
 * Decodes HTML entities in a string
 */
function decodeHtmlEntities(text: string): string {
  const entities: Record<string, string> = {
    '&#8217;': "'",
    '&#8216;': "'",
    '&#8220;': '"',
    '&#8221;': '"',
    '&amp;': '&',
    '&lt;': '<',
    '&gt;': '>',
    '&quot;': '"',
    '&#39;': "'",
    '&apos;': "'",
  };
  
  let result = text;
  for (const [entity, char] of Object.entries(entities)) {
    result = result.replace(new RegExp(entity, 'g'), char);
  }
  return result;
}

/**
 * Extracts tags from attributes, combining tags and keywords
 */
function extractTagsFromAttributes(attributes: Record<string, any>): string[] {
  const tags: string[] = [];
  const attrTags = attributes["tags"];
  const attrKeywords = attributes["keywords"];

  if (attrTags && typeof attrTags === "string") {
    tags.push(...attrTags.split(",").map((tag) => tag.trim()));
  }

  if (attrKeywords && typeof attrKeywords === "string") {
    tags.push(...attrKeywords.split(",").map((tag) => tag.trim()));
  }

  return [...new Set(tags)]; // Remove duplicates
}

/**
 * Maps attributes to metadata with special handling for authors and tags
 */
<<<<<<< HEAD
function mapAttributesToMetadata(attributes: Record<string, any>, metadata: AsciiDocMetadata, isDocument: boolean = false): void {
  // List of AsciiDoc system attributes to ignore
  const systemAttributes = [
    'attribute-undefined', 'attribute-missing', 'appendix-caption', 'appendix-refsig',
    'caution-caption', 'chapter-refsig', 'example-caption', 'figure-caption',
    'important-caption', 'last-update-label', 'note-caption', 'part-refsig',
    'section-refsig', 'table-caption', 'tip-caption', 'toc-placement',
    'toc-title', 'untitled-label', 'warning-caption', 'asciidoctor-version',
    'safe-mode-name', 'backend', 'user-home', 'doctype', 'htmlsyntax',
    'outfilesuffix', 'filetype', 'basebackend', 'stylesdir', 'iconsdir',
    'localdate', 'localyear', 'localtime', 'localdatetime', 'docdate',
    'docyear', 'doctime', 'docdatetime', 'doctitle', 'language',
    'firstname', 'authorinitials', 'authors'
  ];

=======
function mapAttributesToMetadata(
  attributes: Record<string, any>,
  metadata: AsciiDocMetadata,
  isDocument: boolean = false,
): void {
>>>>>>> e9629fb9
  for (const [key, value] of Object.entries(attributes)) {
    const metadataKey = ATTRIBUTE_MAP[key.toLowerCase()];
    if (metadataKey && value && typeof value === "string") {
      if (metadataKey === "authors" && isDocument) {
        // Skip author mapping for documents since it's handled manually
        continue;
      } else if (metadataKey === "authors" && !isDocument) {
        // For sections, append author to existing authors array
        if (!metadata.authors) {
          metadata.authors = [];
        }
        metadata.authors.push(value);
      } else if (metadataKey === "tags") {
        // Skip tags mapping since it's handled by extractTagsFromAttributes
        continue;
      } else if (metadataKey === "summary") {
        // Handle summary specially - combine with existing summary if present
        if (metadata.summary) {
          metadata.summary = `${metadata.summary} ${value}`;
        } else {
          metadata.summary = value;
        }
      } else {
        (metadata as any)[metadataKey] = value;
      }
    } else if (value && typeof value === 'string' && !systemAttributes.includes(key)) {
      // Handle unknown/custom attributes - but only if they're not system attributes
      if (!metadata.customAttributes) {
        metadata.customAttributes = {};
      }
      metadata.customAttributes[key] = value;
    }
  }
}

/**
 * Extracts authors from document header only (not sections)
 */
function extractDocumentAuthors(sourceContent: string): string[] {
  const authors: string[] = [];
  const lines = sourceContent.split(/\r?\n/);
  
  // Find the document title line
  let titleLineIndex = -1;
  for (let i = 0; i < lines.length; i++) {
    if (lines[i].match(/^=\s+/)) {
      titleLineIndex = i;
      break;
    }
  }
  
  if (titleLineIndex === -1) {
    return authors;
  }
  
  // Look for authors in the lines immediately following the title
  let i = titleLineIndex + 1;
  while (i < lines.length) {
    const line = lines[i];
<<<<<<< HEAD
    if (line.match(headerPattern)) {
      // Found title line, check subsequent lines for authors
      let j = i + 1;
      while (j < lines.length) {
        const authorLine = lines[j];
        
        // Stop if we hit a blank line or content that's not an author
        if (authorLine.trim() === '') {
          break;
        }
        
        // Skip section headers at any level (they start with ==, ===, etc.)
        if (authorLine.match(/^==+\s+/)) {
          // This is a section header, stop looking for authors
          break;
        }
        
        if (authorLine.includes('<') && !authorLine.startsWith(':')) {
          // This is an author line like "John Doe <john@example.com>"
          const authorName = authorLine.split('<')[0].trim();
          if (authorName) {
            authors.push(authorName);
          }
        } else if (isSection && authorLine.match(/^[A-Za-z\s]+$/) && authorLine.trim() !== '' && 
                   authorLine.trim().split(/\s+/).length <= 2) {
          // This is a simple author name without email (for sections)
          authors.push(authorLine.trim());
        } else if (authorLine.startsWith(':')) {
          // This is an attribute line, skip it - attributes are handled by mapAttributesToMetadata
          // Don't break here, continue to next line
        } else {
          // Not an author line, stop looking
          break;
        }
        
        j++;
=======
    
    // Stop if we hit a blank line, section header, or content that's not an author
    if (line.trim() === "" || line.match(/^==\s+/)) {
      break;
    }
    
    if (line.includes("<") && !line.startsWith(":")) {
      // This is an author line like "John Doe <john@example.com>"
      const authorName = line.split("<")[0].trim();
      if (authorName) {
        authors.push(authorName);
>>>>>>> e9629fb9
      }
    } else if (line.startsWith(":")) {
      // This is an attribute line, skip it
      // Don't break here, continue to next line
    } else {
      // Not an author line, stop looking
      break;
    }
    
    i++;
  }
  
  return authors;
}

/**
 * Extracts authors from section header only
 */
function extractSectionAuthors(sectionContent: string): string[] {
  const authors: string[] = [];
  const lines = sectionContent.split(/\r?\n/);
  
  // Find the section title line
  let titleLineIndex = -1;
  for (let i = 0; i < lines.length; i++) {
    if (lines[i].match(/^==\s+/)) {
      titleLineIndex = i;
      break;
    }
  }
  
  if (titleLineIndex === -1) {
    return authors;
  }
  
  // Look for authors in the lines immediately following the section title
  let i = titleLineIndex + 1;
  while (i < lines.length) {
    const line = lines[i];
    
    // Stop if we hit a blank line, another section header, or content that's not an author
    if (line.trim() === "" || line.match(/^==\s+/)) {
      break;
    }
    
    if (line.includes("<") && !line.startsWith(":")) {
      // This is an author line like "John Doe <john@example.com>"
      const authorName = line.split("<")[0].trim();
      if (authorName) {
        authors.push(authorName);
      }
    } else if (
      line.match(/^[A-Za-z\s]+$/) &&
      line.trim() !== "" && 
      line.trim().split(/\s+/).length <= 2 &&
      !line.startsWith(":")
    ) {
      // This is a simple author name without email (for sections)
      authors.push(line.trim());
    } else if (line.startsWith(":")) {
      // This is an attribute line, skip it
      // Don't break here, continue to next line
    } else {
      // Not an author line, stop looking
      break;
    }
    
    i++;
  }
  
  return authors;
}

/**
 * Strips document header and attribute lines from content
 */
function stripDocumentHeader(content: string): string {
  const lines = content.split(/\r?\n/);
  let contentStart = 0;
  
<<<<<<< HEAD
  // Find the first line that is actual content (not header, author, or attribute)
=======
  // Find where the document header ends
>>>>>>> e9629fb9
  for (let i = 0; i < lines.length; i++) {
    const line = lines[i];
    // Skip title line, author line, revision line, and attribute lines
    if (
      !line.match(/^=\s+/) && 
      !line.includes("<") &&
      !line.match(/^.+,\s*.+:\s*.+$/) &&
      !line.match(/^:[^:]+:\s*.+$/) && 
      line.trim() !== ""
    ) {
      contentStart = i;
      break;
    }
  }
  
  // Filter out all attribute lines and author lines from the content
  const contentLines = lines.slice(contentStart);
  const filteredLines = contentLines.filter((line) => {
    // Skip attribute lines
    if (line.match(/^:[^:]+:\s*.+$/)) {
      return false;
    }
    return true;
  });
  
  // Remove extra blank lines and normalize newlines
  return filteredLines.join("\n").replace(/\n\s*\n\s*\n/g, "\n\n").replace(
    /\n\s*\n/g,
    "\n",
  ).trim();
}

/**
 * Strips section header and attribute lines from content
 */
function stripSectionHeader(sectionContent: string): string {
  const lines = sectionContent.split(/\r?\n/);
  let contentStart = 0;
  
  // Find where the section header ends
  for (let i = 0; i < lines.length; i++) {
    const line = lines[i];
    // Skip section title line, author line, and attribute lines
    if (
      !line.match(/^==\s+/) && 
      !line.includes("<") &&
      !line.match(/^:[^:]+:\s*.+$/) && 
      line.trim() !== "" &&
      !(line.match(/^[A-Za-z\s]+$/) && line.trim() !== "" && line.trim().split(/\s+/).length <= 2)
    ) {
      contentStart = i;
      break;
    }
  }
  
  // Filter out all attribute lines, author lines, and section headers from the content
  const contentLines = lines.slice(contentStart);
  const filteredLines = contentLines.filter((line) => {
    // Skip attribute lines
    if (line.match(/^:[^:]+:\s*.+$/)) {
      return false;
    }
    // Skip author lines (simple names without email)
    if (
      line.match(/^[A-Za-z\s]+$/) && 
      line.trim() !== "" &&
      line.trim().split(/\s+/).length <= 2
    ) {
      return false;
    }
    // Skip section headers
    if (line.match(/^==\s+/)) {
      return false;
    }
    return true;
  });
  
  // Ensure deeper headers (====) have proper newlines around them
  const processedLines = [];
  for (let i = 0; i < filteredLines.length; i++) {
    const line = filteredLines[i];
    const prevLine = i > 0 ? filteredLines[i - 1] : '';
    const nextLine = i < filteredLines.length - 1 ? filteredLines[i + 1] : '';
    
    // If this is a deeper header (====+), ensure it has newlines around it
    if (line.match(/^====+\s+/)) {
      // Add newline before if previous line isn't blank
      if (prevLine && prevLine.trim() !== '') {
        processedLines.push('');
      }
      processedLines.push(line);
      // Add newline after if next line isn't blank and exists
      if (nextLine && nextLine.trim() !== '') {
        processedLines.push('');
      }
    } else {
      processedLines.push(line);
    }
  }
  
  // Remove extra blank lines and normalize newlines
<<<<<<< HEAD
  return processedLines.join('\n').replace(/\n\s*\n\s*\n/g, '\n\n').trim();
=======
  return filteredLines.join("\n").replace(/\n\s*\n\s*\n/g, "\n\n").replace(
    /\n\s*\n/g,
    "\n",
  ).trim();
>>>>>>> e9629fb9
}

/**
 * Parses attributes from section content using simple regex
 * Converts :tagname: tagvalue -> [tagname, tagvalue] 
 * Converts :tags: comma,separated -> [t, tag1], [t, tag2], etc.
 */
<<<<<<< HEAD
export function parseSimpleAttributes(content: string): [string, string][] {
  const tags: [string, string][] = [];
  const lines = content.split(/\r?\n/);
  
=======
function parseSectionAttributes(sectionContent: string): Record<string, any> {
  const attributes: Record<string, any> = {};
  const lines = sectionContent.split(/\r?\n/);

>>>>>>> e9629fb9
  for (const line of lines) {
    const match = line.match(/^:([^:]+):\s*(.+)$/);
    if (match) {
      const [, key, value] = match;
      const tagName = key.trim();
      const tagValue = value.trim();
      
      if (tagName === 'tags') {
        // Special handling for :tags: - split into individual t-tags
        const tags_list = tagValue.split(',').map(t => t.trim()).filter(t => t.length > 0);
        tags_list.forEach(tag => {
          tags.push(['t', tag]);
        });
      } else {
        // Regular attribute -> [tagname, tagvalue]
        tags.push([tagName, tagValue]);
      }
    }
  }
<<<<<<< HEAD
  
  return tags;
=======

  return attributes;
>>>>>>> e9629fb9
}

/**
 * Extracts metadata from AsciiDoc document using Asciidoctor
 */
export function extractDocumentMetadata(inputContent: string): {
  metadata: AsciiDocMetadata;
  content: string;
} {
  const asciidoctor = createProcessor();
  const document = asciidoctor.load(inputContent, {
    standalone: false,
  }) as Document;

  const metadata: AsciiDocMetadata = {};
  const attributes = document.getAttributes();

  // Extract basic metadata
  const title = document.getTitle();
<<<<<<< HEAD
  if (title) metadata.title = decodeHtmlEntities(title);
=======
  if (title) {
    // Decode HTML entities in the title
    metadata.title = title
      .replace(/&amp;/g, "&")
      .replace(/&lt;/g, "<")
      .replace(/&gt;/g, ">")
      .replace(/&quot;/g, '"')
      .replace(/&#039;/g, "'")
      .replace(/&nbsp;/g, " ");
  }
>>>>>>> e9629fb9

  // Handle multiple authors - combine header line and attributes
  const authors = extractDocumentAuthors(document.getSource());

  // Get authors from attributes in the document header only (including multiple :author: lines)
  const lines = document.getSource().split(/\r?\n/);
  let inDocumentHeader = true;
  for (const line of lines) {
    // Stop scanning when we hit a section header
    if (line.match(/^==\s+/)) {
      inDocumentHeader = false;
      break;
    }
    
    // Process :author: attributes regardless of other content
    if (inDocumentHeader) {
      const match = line.match(/^:author:\s*(.+)$/);
      if (match) {
        const authorName = match[1].trim();
        if (authorName && !authors.includes(authorName)) {
          authors.push(authorName);
        }
      }
    }
  }

  if (authors.length > 0) {
    metadata.authors = [...new Set(authors)]; // Remove duplicates
  }

  // Extract revision info (only if it looks like valid revision data)
  const revisionNumber = document.getRevisionNumber();
  if (revisionNumber && revisionNumber !== 'Version' && !revisionNumber.includes('==')) {
    metadata.version = revisionNumber;
  }

  const revisionRemark = document.getRevisionRemark();
  if (revisionRemark && !revisionRemark.includes('[NOTE]') && !revisionRemark.includes('==')) {
    metadata.publishedBy = revisionRemark;
  }

  const revisionDate = document.getRevisionDate();
  if (revisionDate && !revisionDate.includes('[NOTE]') && !revisionDate.includes('==')) {
    metadata.publicationDate = revisionDate;
  }

  // Map attributes to metadata (but skip version and publishedBy if we already have them from revision)
  mapAttributesToMetadata(attributes, metadata, true);

  // If we got version from revision, don't override it with attribute
  if (revisionNumber) {
    metadata.version = revisionNumber;
  }

  // If we got publishedBy from revision, don't override it with attribute
  if (revisionRemark) {
    metadata.publishedBy = revisionRemark;
  }

  // Handle tags and keywords
  const tags = extractTagsFromAttributes(attributes);
  if (tags.length > 0) {
    metadata.tags = tags;
  }

  const content = stripDocumentHeader(document.getSource());
  return { metadata, content };
}

/**
 * Extracts metadata from a section using Asciidoctor
 */
export function extractSectionMetadata(inputSectionContent: string): {
  metadata: SectionMetadata;
  content: string;
  title: string;
} {
<<<<<<< HEAD
  // Extract title directly from the content using regex for more control
  const titleMatch = inputSectionContent.match(/^(=+)\s+(.+)$/m);
  let title = '';
  if (titleMatch) {
    title = titleMatch[2].trim();
  }
  
  const metadata: SectionMetadata = { title };
  
=======
  const asciidoctor = createProcessor();
  const document = asciidoctor.load(`= Temp\n\n${inputSectionContent}`, {
    standalone: false,
  }) as Document;
  const sections = document.getSections();

  if (sections.length === 0) {
    return { metadata: {}, content: inputSectionContent, title: "" };
  }

  const section = sections[0];
  const title = section.getTitle() || "";
  const metadata: SectionMetadata = { title };

  // Parse attributes from the section content
  const attributes = parseSectionAttributes(inputSectionContent);

>>>>>>> e9629fb9
  // Extract authors from section content
  const authors = extractSectionAuthors(inputSectionContent);
  
  // Get authors from attributes (including multiple :author: lines)
  const lines = inputSectionContent.split(/\r?\n/);
  for (const line of lines) {
    const match = line.match(/^:author:\s*(.+)$/);
    if (match) {
      const authorName = match[1].trim();
      if (authorName && !authors.includes(authorName)) {
        authors.push(authorName);
      }
    }
  }
  
  if (authors.length > 0) {
    metadata.authors = authors;
  }

<<<<<<< HEAD
  // Extract tags using parseSimpleAttributes (which is what's used in generateNostrEvents)
  const simpleAttrs = parseSimpleAttributes(inputSectionContent);
  const tags = simpleAttrs.filter(attr => attr[0] === 't').map(attr => attr[1]);
=======
  // Map attributes to metadata (sections can have authors, but skip author mapping to avoid duplication)
  const attributesWithoutAuthor = { ...attributes };
  delete attributesWithoutAuthor.author;
  mapAttributesToMetadata(attributesWithoutAuthor, metadata, false);

  // Handle tags and keywords
  const tags = extractTagsFromAttributes(attributes);
>>>>>>> e9629fb9
  if (tags.length > 0) {
    metadata.tags = tags;
  }

  const content = stripSectionHeader(inputSectionContent);
  return { metadata, content, title };
}

/**
 * Parses AsciiDoc content into sections with metadata
 */
export function parseAsciiDocWithMetadata(content: string): ParsedAsciiDoc {
  const asciidoctor = createProcessor();
  const document = asciidoctor.load(content, { standalone: false }) as Document;
  const { metadata: docMetadata } = extractDocumentMetadata(content);

  // Parse the original content to find section attributes
  const lines = content.split(/\r?\n/);
  const sectionsWithMetadata: Array<{
    metadata: SectionMetadata;
    content: string;
    title: string;
  }> = [];
  let currentSection: string | null = null;
  let currentSectionContent: string[] = [];

  for (const line of lines) {
    if (line.match(/^==\s+/)) {
      // Save previous section if exists
      if (currentSection) {
        const sectionContent = currentSectionContent.join("\n");
        sectionsWithMetadata.push(extractSectionMetadata(sectionContent));
      }

      // Start new section
      currentSection = line;
      currentSectionContent = [line];
    } else if (currentSection) {
      currentSectionContent.push(line);
    }
  }

  // Save the last section
  if (currentSection) {
    const sectionContent = currentSectionContent.join("\n");
    sectionsWithMetadata.push(extractSectionMetadata(sectionContent));
  }

  return {
    metadata: docMetadata,
    content: document.getSource(),
<<<<<<< HEAD
    title: docMetadata.title || '',
    sections: sectionsWithMetadata
=======
    sections: sectionsWithMetadata,
>>>>>>> e9629fb9
  };
}

/**
 * Converts metadata to Nostr event tags
 */
export function metadataToTags(
  metadata: AsciiDocMetadata | SectionMetadata,
): [string, string][] {
  const tags: [string, string][] = [];

  if (metadata.title) tags.push(["title", metadata.title]);
  if (metadata.authors?.length) {
    metadata.authors.forEach((author) => tags.push(["author", author]));
  }
  if (metadata.version) tags.push(["version", metadata.version]);
  if (metadata.edition) tags.push(["edition", metadata.edition]);
  if (metadata.publicationDate) {
    tags.push(["published_on", metadata.publicationDate]);
  }
  if (metadata.publishedBy) tags.push(["published_by", metadata.publishedBy]);
  if (metadata.summary) tags.push(["summary", metadata.summary]);
  if (metadata.coverImage) tags.push(["image", metadata.coverImage]);
  if (metadata.isbn) tags.push(["i", metadata.isbn]);
  if (metadata.source) tags.push(["source", metadata.source]);
  if (metadata.type) tags.push(["type", metadata.type]);
  if (metadata.autoUpdate) tags.push(["auto-update", metadata.autoUpdate]);
  if (metadata.tags?.length) {
    metadata.tags.forEach((tag) => tags.push(["t", tag]));
  }

  // Add custom attributes as tags, but filter out system attributes
  if (metadata.customAttributes) {
    const systemAttributes = [
      'attribute-undefined', 'attribute-missing', 'appendix-caption', 'appendix-refsig',
      'caution-caption', 'chapter-refsig', 'example-caption', 'figure-caption',
      'important-caption', 'last-update-label', 'note-caption', 'part-refsig',
      'section-refsig', 'table-caption', 'tip-caption', 'toc-placement',
      'toc-title', 'untitled-label', 'warning-caption', 'asciidoctor-version',
      'safe-mode-name', 'backend', 'user-home', 'doctype', 'htmlsyntax',
      'outfilesuffix', 'filetype', 'basebackend', 'stylesdir', 'iconsdir',
      'localdate', 'localyear', 'localtime', 'localdatetime', 'docdate',
      'docyear', 'doctime', 'docdatetime', 'doctitle', 'language',
      'firstname', 'authorinitials', 'authors'
    ];
    
    Object.entries(metadata.customAttributes).forEach(([key, value]) => {
      if (!systemAttributes.includes(key)) {
        tags.push([key, value]);
      }
    });
  }

  return tags;
}

/**
 * Removes metadata from AsciiDoc content
 */
export function removeMetadataFromContent(content: string): string {
  const { content: cleanedContent } = extractDocumentMetadata(content);
  return cleanedContent;
}

/**
 * Extracts metadata from content that only contains sections (no document header)
 * This is useful when content flows from ZettelEditor to EventInput
 */
export function extractMetadataFromSectionsOnly(content: string): {
  metadata: AsciiDocMetadata;
  content: string;
} {
  const lines = content.split(/\r?\n/);
  const sections: Array<{
    metadata: SectionMetadata;
    content: string;
    title: string;
  }> = [];

  let currentSection: string | null = null;
  let currentSectionContent: string[] = [];

  // Parse sections from the content
  for (const line of lines) {
    if (line.match(/^==\s+/)) {
      // Save previous section if exists
      if (currentSection) {
        const sectionContent = currentSectionContent.join("\n");
        sections.push(extractSectionMetadata(sectionContent));
      }

      // Start new section
      currentSection = line;
      currentSectionContent = [line];
    } else if (currentSection) {
      currentSectionContent.push(line);
    }
  }

  // Save the last section
  if (currentSection) {
    const sectionContent = currentSectionContent.join("\n");
    sections.push(extractSectionMetadata(sectionContent));
  }

  // For section-only content, we don't have document metadata
  // Return the first section's title as the document title if available
  const metadata: AsciiDocMetadata = {};
  if (sections.length > 0 && sections[0].title) {
    metadata.title = sections[0].title;
  }

  return { metadata, content };
}

/**
 * Iterative AsciiDoc parsing based on specified level
 * Level 2: Only == sections become content events (containing all subsections) 
 * Level 3: == sections become indices + content events, === sections become content events
 * Level 4: === sections become indices + content events, ==== sections become content events, etc.
 */
export function parseAsciiDocIterative(content: string, parseLevel: number = 2): ParsedAsciiDoc {
  const asciidoctor = createProcessor();
  const document = asciidoctor.load(content, { standalone: false }) as Document;
  const { metadata: docMetadata } = extractDocumentMetadata(content);
  
  const lines = content.split(/\r?\n/);
  const sections: Array<{
    metadata: SectionMetadata;
    content: string;
    title: string;
  }> = [];
  
  if (parseLevel === 2) {
    // Level 2: Only == sections become events
    const level2Pattern = /^==\s+/;
    let currentSection: string | null = null;
    let currentSectionContent: string[] = [];
    let documentContent: string[] = [];
    let inDocumentHeader = true;
    
    for (const line of lines) {
      if (line.match(level2Pattern)) {
        inDocumentHeader = false;
        
        // Save previous section if exists
        if (currentSection) {
          const sectionContent = currentSectionContent.join('\n');
          const sectionMeta = extractSectionMetadata(sectionContent);
          // For level 2, preserve the full content including the header
          sections.push({
            ...sectionMeta,
            content: sectionContent  // Use full content, not stripped
          });
        }
        
        // Start new section
        currentSection = line;
        currentSectionContent = [line];
      } else if (currentSection) {
        currentSectionContent.push(line);
      } else if (inDocumentHeader) {
        documentContent.push(line);
      }
    }
    
    // Save the last section
    if (currentSection) {
      const sectionContent = currentSectionContent.join('\n');
      const sectionMeta = extractSectionMetadata(sectionContent);
      // For level 2, preserve the full content including the header
      sections.push({
        ...sectionMeta,
        content: sectionContent  // Use full content, not stripped
      });
    }
    
    const docContent = documentContent.join('\n');
    return {
      metadata: docMetadata,
      content: docContent,
      title: docMetadata.title || '',
      sections: sections
    };
  }
  
  // Level 3+: Parse hierarchically
  // All levels from 2 to parseLevel-1 are indices (title only)
  // Level parseLevel are content sections (full content)
  
  // First, collect all sections at the content level (parseLevel)
  const contentLevelPattern = new RegExp(`^${'='.repeat(parseLevel)}\\s+`);
  let currentSection: string | null = null;
  let currentSectionContent: string[] = [];
  let documentContent: string[] = [];
  let inDocumentHeader = true;
  
  for (const line of lines) {
    if (line.match(contentLevelPattern)) {
      inDocumentHeader = false;
      
      // Save previous section if exists
      if (currentSection) {
        const sectionContent = currentSectionContent.join('\n');
        const sectionMeta = extractSectionMetadata(sectionContent);
        sections.push({
          ...sectionMeta,
          content: sectionContent  // Full content including headers
        });
      }
      
      // Start new content section
      currentSection = line;
      currentSectionContent = [line];
    } else if (currentSection) {
      // Continue collecting content for current section
      currentSectionContent.push(line);
    } else if (inDocumentHeader) {
      documentContent.push(line);
    }
  }
  
  // Save the last section
  if (currentSection) {
    const sectionContent = currentSectionContent.join('\n');
    const sectionMeta = extractSectionMetadata(sectionContent);
    sections.push({
      ...sectionMeta,
      content: sectionContent  // Full content including headers
    });
  }
  
  // Now collect index sections (all levels from 2 to parseLevel-1)
  // These should be shown as navigation/structure but not full content
  const indexSections: Array<{
    metadata: SectionMetadata;
    content: string;
    title: string;
    level: number;
  }> = [];
  
  for (let level = 2; level < parseLevel; level++) {
    const levelPattern = new RegExp(`^${'='.repeat(level)}\\s+(.+)$`, 'gm');
    const matches = content.matchAll(levelPattern);
    
    for (const match of matches) {
      const title = match[1].trim();
      indexSections.push({
        metadata: { title },
        content: `${'='.repeat(level)} ${title}`, // Just the header line for index sections
        title,
        level
      });
    }
  }
  
  // Add actual level to content sections based on their content
  const contentSectionsWithLevel = sections.map(s => ({
    ...s, 
    level: getSectionLevel(s.content)
  }));
  
  // Combine index sections and content sections
  // Sort by position in original content to maintain order
  const allSections = [...indexSections, ...contentSectionsWithLevel];
  
  // Sort sections by their appearance in the original content
  allSections.sort((a, b) => {
    const posA = content.indexOf(a.content.split('\n')[0]);
    const posB = content.indexOf(b.content.split('\n')[0]);
    return posA - posB;
  });
  
  const docContent = documentContent.join('\n');
  return {
    metadata: docMetadata,
    content: docContent,
    title: docMetadata.title || '',
    sections: allSections
  };
}

/**
 * Helper function to determine the header level of a section
 */
function getSectionLevel(sectionContent: string): number {
  const lines = sectionContent.split(/\r?\n/);
  for (const line of lines) {
    const match = line.match(/^(=+)\s+/);
    if (match) {
      return match[1].length;
    }
  }
  return 0;
}

/**
 * Helper function to extract just the intro content (before first subsection)
 */
function extractIntroContent(sectionContent: string, currentLevel: number): string {
  const lines = sectionContent.split(/\r?\n/);
  const introLines: string[] = [];
  let foundHeader = false;
  
  for (const line of lines) {
    const headerMatch = line.match(/^(=+)\s+/);
    if (headerMatch) {
      const level = headerMatch[1].length;
      if (level === currentLevel && !foundHeader) {
        // This is the section header itself
        foundHeader = true;
        continue; // Skip the header line itself for intro content
      } else if (level > currentLevel) {
        // This is a subsection, stop collecting intro content
        break;
      }
    } else if (foundHeader) {
      // This is intro content after the header
      introLines.push(line);
    }
  }
  
  return introLines.join('\n').trim();
}

/**
 * Generates Nostr events from parsed AsciiDoc with proper hierarchical structure
 * Based on docreference.md specifications
 */
export function generateNostrEvents(parsed: ParsedAsciiDoc, parseLevel: number = 2, pubkey?: string, maxDepth: number = 6): {
  indexEvent?: any;
  contentEvents: any[];
} {
  const allEvents: any[] = [];
  const actualPubkey = pubkey || 'pubkey';
  
  // Helper function to generate section ID
  const generateSectionId = (title: string): string => {
    return title
      .toLowerCase()
      .replace(/[^\p{L}\p{N}]/gu, "-")
      .replace(/-+/g, "-")
      .replace(/^-|-$/g, "");
  };
  
  // Build hierarchical tree structure
  interface TreeNode {
    section: {
      metadata: any;
      content: string;
      title: string;
    };
    level: number;
    sectionId: string;
    tags: [string, string][];
    children: TreeNode[];
    parent?: TreeNode;
  }
  
  // Convert flat sections to tree structure
  const buildTree = (): TreeNode[] => {
    const roots: TreeNode[] = [];
    const stack: TreeNode[] = [];
    
    for (const section of parsed.sections) {
      const level = getSectionLevel(section.content);
      const sectionId = generateSectionId(section.title);
      const tags = parseSimpleAttributes(section.content);
      
      const node: TreeNode = {
        section,
        level,
        sectionId,
        tags,
        children: [],
      };
      
      // Find the correct parent based on header hierarchy
      while (stack.length > 0 && stack[stack.length - 1].level >= level) {
        stack.pop();
      }
      
      if (stack.length === 0) {
        // This is a root level section
        roots.push(node);
      } else {
        // This is a child of the last item in stack
        const parent = stack[stack.length - 1];
        parent.children.push(node);
        node.parent = parent;
      }
      
      stack.push(node);
    }
    
    return roots;
  };
  
  const tree = buildTree();
  
  // Recursively create events from tree
  const createEventsFromNode = (node: TreeNode): void => {
    const { section, level, sectionId, tags, children } = node;
    
    // Determine if this node should become an index
    const hasChildrenAtTargetLevel = children.some(child => child.level === parseLevel);
    const shouldBeIndex = level < parseLevel && (hasChildrenAtTargetLevel || children.some(child => child.level <= parseLevel));
    
    if (shouldBeIndex) {
      // Create content event for intro text (30041)
      const introContent = extractIntroContent(section.content, level);
      if (introContent.trim()) {
        const contentEvent = {
          id: '',
          pubkey: '',
          created_at: Math.floor(Date.now() / 1000),
          kind: 30041,
          tags: [
            ['d', `${sectionId}-content`],
            ['title', section.title],
            ...tags
          ],
          content: introContent,
          sig: ''
        };
        allEvents.push(contentEvent);
      }
      
      // Create index event (30040)
      const childATags: string[][] = [];
      
      // Add a-tag for intro content if it exists
      if (introContent.trim()) {
        childATags.push(['a', `30041:${actualPubkey}:${sectionId}-content`, '', '']);
      }
      
      // Add a-tags for direct children
      for (const child of children) {
        const childHasSubChildren = child.children.some(grandchild => grandchild.level <= parseLevel);
        const childShouldBeIndex = child.level < parseLevel && childHasSubChildren;
        const childKind = childShouldBeIndex ? 30040 : 30041;
        childATags.push(['a', `${childKind}:${actualPubkey}:${child.sectionId}`, '', '']);
      }
      
      const indexEvent = {
        id: '',
        pubkey: '',
        created_at: Math.floor(Date.now() / 1000),
        kind: 30040,
        tags: [
          ['d', sectionId],
          ['title', section.title],
          ...tags,
          ...childATags
        ],
        content: '',
        sig: ''
      };
      allEvents.push(indexEvent);
    } else {
      // Create regular content event (30041)
      const contentEvent = {
        id: '',
        pubkey: '',
        created_at: Math.floor(Date.now() / 1000),
        kind: 30041,
        tags: [
          ['d', sectionId],
          ['title', section.title],
          ...tags
        ],
        content: section.content,
        sig: ''
      };
      allEvents.push(contentEvent);
    }
    
    // Recursively process children
    for (const child of children) {
      createEventsFromNode(child);
    }
  };
  
  // Process all root level sections
  for (const rootNode of tree) {
    createEventsFromNode(rootNode);
  }
  
  // Create main document index if we have a document title (article format)
  if (parsed.title && parsed.title.trim() !== '') {
    const documentId = generateSectionId(parsed.title);
    const documentTags = parseSimpleAttributes(parsed.content);
    
    // Create a-tags for all root level sections (level 2)
    const mainIndexATags = tree.map(rootNode => {
      const hasSubChildren = rootNode.children.some(child => child.level <= parseLevel);
      const shouldBeIndex = rootNode.level < parseLevel && hasSubChildren;
      const kind = shouldBeIndex ? 30040 : 30041;
      return ['a', `${kind}:${actualPubkey}:${rootNode.sectionId}`, '', ''];
    });
    
    console.log('Debug: Root sections found:', tree.length);
    console.log('Debug: Main index a-tags:', mainIndexATags);
    
    const mainIndexEvent = {
      id: '',
      pubkey: '',
      created_at: Math.floor(Date.now() / 1000),
      kind: 30040,
      tags: [
        ['d', documentId],
        ['title', parsed.title],
        ...documentTags,
        ...mainIndexATags
      ],
      content: '',
      sig: ''
    };
    
    return {
      indexEvent: mainIndexEvent,
      contentEvents: allEvents
    };
  }
  
  // For scattered notes, return only content events
  return {
    contentEvents: allEvents
  };
}

/**
 * Detects content type for smart publishing
 */
export function detectContentType(content: string): 'article' | 'scattered-notes' | 'none' {
  const hasDocTitle = content.trim().startsWith('=') && !content.trim().startsWith('==');
  const hasSections = content.includes('==');
  
  if (hasDocTitle) {
    return 'article';
  } else if (hasSections) {
    return 'scattered-notes'; 
  } else {
    return 'none';
  }
}

/**
 * Smart metadata extraction that handles both document headers and section-only content
 */
export function extractSmartMetadata(content: string): {
  metadata: AsciiDocMetadata;
  content: string;
} {
  // Check if content has a document header
  const hasDocumentHeader = content.match(/^=\s+/m);

  if (hasDocumentHeader) {
    // Check if it's a minimal document header (just title, no other metadata)
    const lines = content.split(/\r?\n/);
    const titleLine = lines.find((line) => line.match(/^=\s+/));
    const hasOtherMetadata = lines.some((line) =>
      line.includes("<") || // author line
      line.match(/^.+,\s*.+:\s*.+$/) // revision line
    );

    if (hasOtherMetadata) {
      // Full document with metadata - use standard extraction
      return extractDocumentMetadata(content);
    } else {
      // Minimal document header (just title) - preserve the title line for 30040 events
      const title = titleLine?.replace(/^=\s+/, "").trim();
      const metadata: AsciiDocMetadata = {};
      if (title) {
        metadata.title = title;
      }

      // Keep the title line in content for 30040 events
      return { metadata, content };
    }
  } else {
    return extractMetadataFromSectionsOnly(content);
  }
}<|MERGE_RESOLUTION|>--- conflicted
+++ resolved
@@ -23,12 +23,8 @@
   source?: string;
   publishedBy?: string;
   type?: string;
-<<<<<<< HEAD
   autoUpdate?: 'yes' | 'ask' | 'no';
   customAttributes?: Record<string, string>;
-=======
-  autoUpdate?: "yes" | "ask" | "no";
->>>>>>> e9629fb9
 }
 
 export type SectionMetadata = AsciiDocMetadata;
@@ -125,29 +121,11 @@
 /**
  * Maps attributes to metadata with special handling for authors and tags
  */
-<<<<<<< HEAD
-function mapAttributesToMetadata(attributes: Record<string, any>, metadata: AsciiDocMetadata, isDocument: boolean = false): void {
-  // List of AsciiDoc system attributes to ignore
-  const systemAttributes = [
-    'attribute-undefined', 'attribute-missing', 'appendix-caption', 'appendix-refsig',
-    'caution-caption', 'chapter-refsig', 'example-caption', 'figure-caption',
-    'important-caption', 'last-update-label', 'note-caption', 'part-refsig',
-    'section-refsig', 'table-caption', 'tip-caption', 'toc-placement',
-    'toc-title', 'untitled-label', 'warning-caption', 'asciidoctor-version',
-    'safe-mode-name', 'backend', 'user-home', 'doctype', 'htmlsyntax',
-    'outfilesuffix', 'filetype', 'basebackend', 'stylesdir', 'iconsdir',
-    'localdate', 'localyear', 'localtime', 'localdatetime', 'docdate',
-    'docyear', 'doctime', 'docdatetime', 'doctitle', 'language',
-    'firstname', 'authorinitials', 'authors'
-  ];
-
-=======
 function mapAttributesToMetadata(
   attributes: Record<string, any>,
   metadata: AsciiDocMetadata,
   isDocument: boolean = false,
 ): void {
->>>>>>> e9629fb9
   for (const [key, value] of Object.entries(attributes)) {
     const metadataKey = ATTRIBUTE_MAP[key.toLowerCase()];
     if (metadataKey && value && typeof value === "string") {
@@ -207,44 +185,6 @@
   let i = titleLineIndex + 1;
   while (i < lines.length) {
     const line = lines[i];
-<<<<<<< HEAD
-    if (line.match(headerPattern)) {
-      // Found title line, check subsequent lines for authors
-      let j = i + 1;
-      while (j < lines.length) {
-        const authorLine = lines[j];
-        
-        // Stop if we hit a blank line or content that's not an author
-        if (authorLine.trim() === '') {
-          break;
-        }
-        
-        // Skip section headers at any level (they start with ==, ===, etc.)
-        if (authorLine.match(/^==+\s+/)) {
-          // This is a section header, stop looking for authors
-          break;
-        }
-        
-        if (authorLine.includes('<') && !authorLine.startsWith(':')) {
-          // This is an author line like "John Doe <john@example.com>"
-          const authorName = authorLine.split('<')[0].trim();
-          if (authorName) {
-            authors.push(authorName);
-          }
-        } else if (isSection && authorLine.match(/^[A-Za-z\s]+$/) && authorLine.trim() !== '' && 
-                   authorLine.trim().split(/\s+/).length <= 2) {
-          // This is a simple author name without email (for sections)
-          authors.push(authorLine.trim());
-        } else if (authorLine.startsWith(':')) {
-          // This is an attribute line, skip it - attributes are handled by mapAttributesToMetadata
-          // Don't break here, continue to next line
-        } else {
-          // Not an author line, stop looking
-          break;
-        }
-        
-        j++;
-=======
     
     // Stop if we hit a blank line, section header, or content that's not an author
     if (line.trim() === "" || line.match(/^==\s+/)) {
@@ -256,7 +196,6 @@
       const authorName = line.split("<")[0].trim();
       if (authorName) {
         authors.push(authorName);
->>>>>>> e9629fb9
       }
     } else if (line.startsWith(":")) {
       // This is an attribute line, skip it
@@ -330,6 +269,65 @@
   return authors;
 }
 
+// System attributes to filter out when adding custom attributes as tags
+const systemAttributes = [
+  'attribute-undefined', 'attribute-missing', 'appendix-caption', 'appendix-refsig',
+  'caution-caption', 'chapter-refsig', 'example-caption', 'figure-caption',
+  'important-caption', 'last-update-label', 'manname-title', 'note-caption',
+  'part-refsig', 'preface-title', 'section-refsig', 'table-caption',
+  'tip-caption', 'toc-title', 'untitled-label', 'version-label', 'warning-caption'
+];
+
+/**
+ * Strips section header and attribute lines from content
+ */
+function stripSectionHeader(sectionContent: string): string {
+  const lines = sectionContent.split(/\r?\n/);
+  let contentStart = 0;
+  
+  // Find where the section header ends
+  for (let i = 0; i < lines.length; i++) {
+    const line = lines[i];
+    // Skip section title line and attribute lines
+    if (
+      !line.match(/^=+\s+/) && 
+      !line.includes("<") &&
+      !line.match(/^.+,\s*.+:\s*.+$/) &&
+      !line.match(/^:[^:]+:\s*.+$/) && 
+      line.trim() !== ""
+    ) {
+      contentStart = i;
+      break;
+    }
+  }
+  
+  const processedLines: string[] = [];
+  let lastWasEmpty = false;
+  
+  for (let i = contentStart; i < lines.length; i++) {
+    const line = lines[i];
+    
+    // Skip attribute lines within content
+    if (line.match(/^:[^:]+:\s*.+$/)) {
+      continue;
+    }
+    
+    // Handle empty lines - don't add more than one consecutive empty line
+    if (line.trim() === '') {
+      if (!lastWasEmpty) {
+        processedLines.push('');
+      }
+      lastWasEmpty = true;
+    } else {
+      processedLines.push(line);
+      lastWasEmpty = false;
+    }
+  }
+  
+  // Remove extra blank lines and normalize newlines
+  return processedLines.join('\n').replace(/\n\s*\n\s*\n/g, '\n\n').trim();
+}
+
 /**
  * Strips document header and attribute lines from content
  */
@@ -337,11 +335,7 @@
   const lines = content.split(/\r?\n/);
   let contentStart = 0;
   
-<<<<<<< HEAD
   // Find the first line that is actual content (not header, author, or attribute)
-=======
-  // Find where the document header ends
->>>>>>> e9629fb9
   for (let i = 0; i < lines.length; i++) {
     const line = lines[i];
     // Skip title line, author line, revision line, and attribute lines
@@ -367,58 +361,6 @@
     return true;
   });
   
-  // Remove extra blank lines and normalize newlines
-  return filteredLines.join("\n").replace(/\n\s*\n\s*\n/g, "\n\n").replace(
-    /\n\s*\n/g,
-    "\n",
-  ).trim();
-}
-
-/**
- * Strips section header and attribute lines from content
- */
-function stripSectionHeader(sectionContent: string): string {
-  const lines = sectionContent.split(/\r?\n/);
-  let contentStart = 0;
-  
-  // Find where the section header ends
-  for (let i = 0; i < lines.length; i++) {
-    const line = lines[i];
-    // Skip section title line, author line, and attribute lines
-    if (
-      !line.match(/^==\s+/) && 
-      !line.includes("<") &&
-      !line.match(/^:[^:]+:\s*.+$/) && 
-      line.trim() !== "" &&
-      !(line.match(/^[A-Za-z\s]+$/) && line.trim() !== "" && line.trim().split(/\s+/).length <= 2)
-    ) {
-      contentStart = i;
-      break;
-    }
-  }
-  
-  // Filter out all attribute lines, author lines, and section headers from the content
-  const contentLines = lines.slice(contentStart);
-  const filteredLines = contentLines.filter((line) => {
-    // Skip attribute lines
-    if (line.match(/^:[^:]+:\s*.+$/)) {
-      return false;
-    }
-    // Skip author lines (simple names without email)
-    if (
-      line.match(/^[A-Za-z\s]+$/) && 
-      line.trim() !== "" &&
-      line.trim().split(/\s+/).length <= 2
-    ) {
-      return false;
-    }
-    // Skip section headers
-    if (line.match(/^==\s+/)) {
-      return false;
-    }
-    return true;
-  });
-  
   // Ensure deeper headers (====) have proper newlines around them
   const processedLines = [];
   for (let i = 0; i < filteredLines.length; i++) {
@@ -443,14 +385,7 @@
   }
   
   // Remove extra blank lines and normalize newlines
-<<<<<<< HEAD
   return processedLines.join('\n').replace(/\n\s*\n\s*\n/g, '\n\n').trim();
-=======
-  return filteredLines.join("\n").replace(/\n\s*\n\s*\n/g, "\n\n").replace(
-    /\n\s*\n/g,
-    "\n",
-  ).trim();
->>>>>>> e9629fb9
 }
 
 /**
@@ -458,17 +393,10 @@
  * Converts :tagname: tagvalue -> [tagname, tagvalue] 
  * Converts :tags: comma,separated -> [t, tag1], [t, tag2], etc.
  */
-<<<<<<< HEAD
 export function parseSimpleAttributes(content: string): [string, string][] {
   const tags: [string, string][] = [];
   const lines = content.split(/\r?\n/);
   
-=======
-function parseSectionAttributes(sectionContent: string): Record<string, any> {
-  const attributes: Record<string, any> = {};
-  const lines = sectionContent.split(/\r?\n/);
-
->>>>>>> e9629fb9
   for (const line of lines) {
     const match = line.match(/^:([^:]+):\s*(.+)$/);
     if (match) {
@@ -488,13 +416,8 @@
       }
     }
   }
-<<<<<<< HEAD
   
   return tags;
-=======
-
-  return attributes;
->>>>>>> e9629fb9
 }
 
 /**
@@ -514,20 +437,7 @@
 
   // Extract basic metadata
   const title = document.getTitle();
-<<<<<<< HEAD
   if (title) metadata.title = decodeHtmlEntities(title);
-=======
-  if (title) {
-    // Decode HTML entities in the title
-    metadata.title = title
-      .replace(/&amp;/g, "&")
-      .replace(/&lt;/g, "<")
-      .replace(/&gt;/g, ">")
-      .replace(/&quot;/g, '"')
-      .replace(/&#039;/g, "'")
-      .replace(/&nbsp;/g, " ");
-  }
->>>>>>> e9629fb9
 
   // Handle multiple authors - combine header line and attributes
   const authors = extractDocumentAuthors(document.getSource());
@@ -605,7 +515,6 @@
   content: string;
   title: string;
 } {
-<<<<<<< HEAD
   // Extract title directly from the content using regex for more control
   const titleMatch = inputSectionContent.match(/^(=+)\s+(.+)$/m);
   let title = '';
@@ -615,25 +524,6 @@
   
   const metadata: SectionMetadata = { title };
   
-=======
-  const asciidoctor = createProcessor();
-  const document = asciidoctor.load(`= Temp\n\n${inputSectionContent}`, {
-    standalone: false,
-  }) as Document;
-  const sections = document.getSections();
-
-  if (sections.length === 0) {
-    return { metadata: {}, content: inputSectionContent, title: "" };
-  }
-
-  const section = sections[0];
-  const title = section.getTitle() || "";
-  const metadata: SectionMetadata = { title };
-
-  // Parse attributes from the section content
-  const attributes = parseSectionAttributes(inputSectionContent);
-
->>>>>>> e9629fb9
   // Extract authors from section content
   const authors = extractSectionAuthors(inputSectionContent);
   
@@ -653,19 +543,9 @@
     metadata.authors = authors;
   }
 
-<<<<<<< HEAD
   // Extract tags using parseSimpleAttributes (which is what's used in generateNostrEvents)
   const simpleAttrs = parseSimpleAttributes(inputSectionContent);
   const tags = simpleAttrs.filter(attr => attr[0] === 't').map(attr => attr[1]);
-=======
-  // Map attributes to metadata (sections can have authors, but skip author mapping to avoid duplication)
-  const attributesWithoutAuthor = { ...attributes };
-  delete attributesWithoutAuthor.author;
-  mapAttributesToMetadata(attributesWithoutAuthor, metadata, false);
-
-  // Handle tags and keywords
-  const tags = extractTagsFromAttributes(attributes);
->>>>>>> e9629fb9
   if (tags.length > 0) {
     metadata.tags = tags;
   }
@@ -717,12 +597,8 @@
   return {
     metadata: docMetadata,
     content: document.getSource(),
-<<<<<<< HEAD
     title: docMetadata.title || '',
     sections: sectionsWithMetadata
-=======
-    sections: sectionsWithMetadata,
->>>>>>> e9629fb9
   };
 }
 
@@ -756,19 +632,6 @@
 
   // Add custom attributes as tags, but filter out system attributes
   if (metadata.customAttributes) {
-    const systemAttributes = [
-      'attribute-undefined', 'attribute-missing', 'appendix-caption', 'appendix-refsig',
-      'caution-caption', 'chapter-refsig', 'example-caption', 'figure-caption',
-      'important-caption', 'last-update-label', 'note-caption', 'part-refsig',
-      'section-refsig', 'table-caption', 'tip-caption', 'toc-placement',
-      'toc-title', 'untitled-label', 'warning-caption', 'asciidoctor-version',
-      'safe-mode-name', 'backend', 'user-home', 'doctype', 'htmlsyntax',
-      'outfilesuffix', 'filetype', 'basebackend', 'stylesdir', 'iconsdir',
-      'localdate', 'localyear', 'localtime', 'localdatetime', 'docdate',
-      'docyear', 'doctime', 'docdatetime', 'doctitle', 'language',
-      'firstname', 'authorinitials', 'authors'
-    ];
-    
     Object.entries(metadata.customAttributes).forEach(([key, value]) => {
       if (!systemAttributes.includes(key)) {
         tags.push([key, value]);
