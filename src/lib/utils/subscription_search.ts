--- conflicted
+++ resolved
@@ -348,16 +348,11 @@
 
   // AI-NOTE:  Check for preloaded events first (for profile searches)
   if (searchFilter.preloadedEvents && searchFilter.preloadedEvents.length > 0) {
-<<<<<<< HEAD
-    console.log("subscription_search: Using preloaded events:", searchFilter.preloadedEvents.length);
-    await processPrimaryRelayResults(
-=======
     console.log(
       "subscription_search: Using preloaded events:",
       searchFilter.preloadedEvents.length,
     );
-    processPrimaryRelayResults(
->>>>>>> c8b06caa
+    await processPrimaryRelayResults(
       new Set(searchFilter.preloadedEvents),
       searchType,
       searchFilter.subscriptionType,
@@ -730,59 +725,10 @@
       // This properly handles NIP-05 lookups and name searches
       const { searchProfiles } = await import("./profile_search.ts");
       const profileResult = await searchProfiles(normalizedSearchTerm, ndk);
-<<<<<<< HEAD
       
       // searchProfiles now returns events directly, no conversion needed
       const events = profileResult.profiles;
       
-=======
-
-      // Convert profile results to events for compatibility
-      const events = profileResult.profiles.map((profile) => {
-        const event = new NDKEvent(ndk);
-        event.content = JSON.stringify(profile);
-
-        // AI-NOTE:  Convert npub to hex public key for compatibility with nprofileEncode
-        // The profile.pubkey is an npub (bech32-encoded), but nprofileEncode expects hex-encoded public key
-        let hexPubkey = profile.pubkey || "";
-        if (profile.pubkey && profile.pubkey.startsWith("npub")) {
-          try {
-            const decoded = nip19.decode(profile.pubkey);
-            if (decoded.type === "npub") {
-              hexPubkey = decoded.data as string;
-            }
-          } catch (e) {
-            console.warn(
-              "subscription_search: Failed to decode npub:",
-              profile.pubkey,
-              e,
-            );
-          }
-        }
-        event.pubkey = hexPubkey;
-        event.kind = 0;
-
-        // AI-NOTE:  Use the preserved created_at timestamp from the profile
-        // This ensures the profile cards show the actual creation date instead of "Unknown date"
-        if ((profile as any).created_at) {
-          event.created_at = (profile as any).created_at;
-          console.log(
-            "subscription_search: Using preserved timestamp:",
-            event.created_at,
-          );
-        } else {
-          // Fallback to current timestamp if no preserved timestamp
-          event.created_at = Math.floor(Date.now() / 1000);
-          console.log(
-            "subscription_search: Using fallback timestamp:",
-            event.created_at,
-          );
-        }
-
-        return event;
-      });
-
->>>>>>> c8b06caa
       // Return a mock filter since we're using the profile search directly
       const nFilter = {
         filter: { kinds: [0], limit: 1 }, // Dummy filter
@@ -1724,7 +1670,7 @@
           const { unifiedProfileCache } = await import("./npubCache.ts");
           unifiedProfileCache.delete(pubkey);
           unifiedProfileCache.delete(npub);
-          
+
           // Force refresh profile data to ensure we get the latest parsing with all tags
           const profileData = await getUserMetadata(npub, ndk, true);
           if (profileData) {
