import NDK from "@nostr-dev-kit/ndk";
import {
  createProfileLink,
  getUserMetadata,
  nip19,
  NOSTR_PROFILE_REGEX,
} from "../nostrUtils.ts";

import * as emoji from "node-emoji";
import { getBestDisplayName, shortenNpub } from "../profile_parsing";

// Media URL patterns
const IMAGE_EXTENSIONS = /\.(jpg|jpeg|gif|png|webp|svg)$/i;
const VIDEO_URL_REGEX = /https?:\/\/[^\s<]+\.(?:mp4|webm|mov|avi)(?:[^\s<]*)?/i;
const AUDIO_URL_REGEX = /https?:\/\/[^\s<]+\.(?:mp3|wav|ogg|m4a)(?:[^\s<]*)?/i;
const YOUTUBE_URL_REGEX =
  /https?:\/\/(?:www\.)?(?:youtube\.com\/(?:watch\?v=|embed\/)|youtu\.be\/|youtube-nocookie\.com\/embed\/)([a-zA-Z0-9_-]{11})(?:[^\s<]*)?/;

// Links and media
const MARKUP_LINK = /\[([^\]]+)\]\(([^)]+)\)/g;
const MARKUP_IMAGE = /!\[([^\]]*)\]\(([^)]+)\)/g;
// AI-NOTE: Added negative lookbehind (?<!\]\() to prevent processing URLs in markdown syntax
const DIRECT_LINK = /(?<!["'=])(?<!\]\()(https?:\/\/[^\s<>"]+)(?!["'])/g;

// Add this helper function near the top:
export function replaceAlexandriaNostrLinks(text: string): string {
  // Regex for Alexandria/localhost URLs
  const alexandriaPattern =
    /^https?:\/\/((next-)?alexandria\.gitcitadel\.(eu|com)|localhost(:\d+)?)/i;
  // Regex for bech32 Nostr identifiers
  const bech32Pattern = /(npub|nprofile|note|nevent|naddr)[a-zA-Z0-9]{20,}/;
  // Regex for 64-char hex
  const hexPattern = /\b[a-fA-F0-9]{64}\b/;

  // 1. Alexandria/localhost markup links
  text = text.replace(
    /\[([^\]]+)\]\((https?:\/\/[^\s)]+)\)/g,
    (match, _label, url) => {
      if (alexandriaPattern.test(url)) {
        if (/[?&]d=/.test(url)) return match;
        const hexMatch = url.match(hexPattern);
        if (hexMatch) {
          try {
            const nevent = nip19.neventEncode({ id: hexMatch[0] });
            return `nostr:${nevent}`;
          } catch {
            return match;
          }
        }
        const bech32Match = url.match(bech32Pattern);
        if (bech32Match) {
          return `nostr:${bech32Match[0]}`;
        }
      }
      return match;
    },
  );

  // 2. Alexandria/localhost bare URLs and non-Alexandria/localhost URLs with Nostr identifiers
  text = text.replace(/https?:\/\/[^\s)\]]+/g, (url) => {
    if (alexandriaPattern.test(url)) {
      if (/[?&]d=/.test(url)) return url;
      const hexMatch = url.match(hexPattern);
      if (hexMatch) {
        try {
          const nevent = nip19.neventEncode({ id: hexMatch[0] });
          return `nostr:${nevent}`;
        } catch {
          return url;
        }
      }
      const bech32Match = url.match(bech32Pattern);
      if (bech32Match) {
        return `nostr:${bech32Match[0]}`;
      }
    }
    // For non-Alexandria/localhost URLs, just return the URL as-is
    return url;
  });

  return text;
}

export function renderListGroup(
  lines: string[],
  typeHint?: "ol" | "ul",
): string {
  function parseList(
    start: number,
    indent: number,
    type: "ol" | "ul",
  ): [string, number] {
    let html = "";
    let i = start;
    html += `<${type} class="${
      type === "ol" ? "list-decimal" : "list-disc"
    } ml-6 mb-2">`;
    while (i < lines.length) {
      const line = lines[i];
      const match = line.match(/^([ \t]*)([*+-]|\d+\.)[ \t]+(.*)$/);
      if (!match) break;
      const lineIndent = match[1].replace(/\t/g, "    ").length;
      const isOrdered = /\d+\./.test(match[2]);
      const itemType = isOrdered ? "ol" : "ul";
      if (lineIndent > indent) {
        // Nested list
        const [nestedHtml, consumed] = parseList(i, lineIndent, itemType);
        html = html.replace(/<\/li>$/, "") + nestedHtml + "</li>";
        i = consumed;
        continue;
      }
      if (lineIndent < indent || itemType !== type) {
        break;
      }
      html += `<li class="mb-1">${match[3]}`;
      // Check for next line being a nested list
      if (i + 1 < lines.length) {
        const nextMatch = lines[i + 1].match(/^([ \t]*)([*+-]|\d+\.)[ \t]+/);
        if (nextMatch) {
          const nextIndent = nextMatch[1].replace(/\t/g, "    ").length;
          const nextType = /\d+\./.test(nextMatch[2]) ? "ol" : "ul";
          if (nextIndent > lineIndent) {
            const [nestedHtml, consumed] = parseList(
              i + 1,
              nextIndent,
              nextType,
            );
            html += nestedHtml;
            i = consumed - 1;
          }
        }
      }
      html += "</li>";
      i++;
    }
    html += `</${type}>`;
    return [html, i];
  }
  if (!lines.length) return "";
  const firstLine = lines[0];
  const match = firstLine.match(/^([ \t]*)([*+-]|\d+\.)[ \t]+/);
  const indent = match ? match[1].replace(/\t/g, "    ").length : 0;
  const type = typeHint || (match && /\d+\./.test(match[2]) ? "ol" : "ul");
  const [html] = parseList(0, indent, type);
  return html;
}

export function processBasicFormatting(content: string): string {
  if (!content) return "";

  let processedText = content;

  try {
    // Sanitize Alexandria Nostr links before further processing
    processedText = replaceAlexandriaNostrLinks(processedText);

    // Process markup images first
    processedText = processedText.replace(MARKUP_IMAGE, (match, alt, url) => {
      // Clean the URL and alt text
      const cleanUrl = url.trim();
      const cleanAlt = alt ? alt.trim() : "";
      return processImageWithReveal(cleanUrl, cleanAlt);
    });

    // Process markup links
    processedText = processedText.replace(
      MARKUP_LINK,
      (_match, text, url) =>
        `<a href="${
          stripTrackingParams(url)
        }" class="text-primary-600 dark:text-primary-500 hover:underline" target="_blank" rel="noopener noreferrer">${text}</a>`,
    );

    // Process WebSocket URLs using shared services
    processedText = processWebSocketUrls(processedText);

    // Process direct media URLs and auto-link all URLs
    processedText = processedText.replace(DIRECT_LINK, (match) => {
      return processMediaUrl(match);
    });

    // Process text formatting using shared services
    processedText = processBasicTextFormatting(processedText);

    // Process hashtags using shared services
    processedText = processHashtags(processedText);

    // --- Improved List Grouping and Parsing ---
    const lines = processedText.split("\n");
    let output = "";
    let buffer: string[] = [];
    let inList = false;
    for (let i = 0; i < lines.length; i++) {
      const line = lines[i];
      if (/^([ \t]*)([*+-]|\d+\.)[ \t]+/.test(line)) {
        buffer.push(line);
        inList = true;
      } else {
        if (inList) {
          const firstLine = buffer[0];
          const isOrdered = /^\s*\d+\.\s+/.test(firstLine);
          output += renderListGroup(buffer, isOrdered ? "ol" : "ul");
          buffer = [];
          inList = false;
        }
        output += (output && !output.endsWith("\n") ? "\n" : "") + line + "\n";
      }
    }
    if (buffer.length) {
      const firstLine = buffer[0];
      const isOrdered = /^\s*\d+\.\s+/.test(firstLine);
      output += renderListGroup(buffer, isOrdered ? "ol" : "ul");
    }
    processedText = output;
    // --- End Improved List Grouping and Parsing ---
  } catch (e: unknown) {
    console.error("Error in processBasicFormatting:", e);
  }

  return processedText;
}

/**
 * Shared service for processing images with expand functionality
 */
export function processImageWithReveal(
  src: string,
  alt: string = "Image",
): string {
  if (!src || !IMAGE_EXTENSIONS.test(src.split("?")[0])) {
    return `<img src="${src}" alt="${alt}">`;
  }

  return `<div class="relative inline-block w-[300px] h-48 my-2 group">
    <img 
      src="${src}" 
      alt="${alt}" 
      class="w-full h-full object-contain rounded-lg shadow-lg" 
      loading="lazy" 
      decoding="async"
    />
    
    <!-- Expand button -->
    <button class="absolute top-2 right-2 bg-black/60 hover:bg-black/80 backdrop-blur-sm text-white rounded-full w-8 h-8 flex items-center justify-center transition-all duration-300 shadow-lg hover:scale-110 z-20" 
            onclick="window.open('${src}', '_blank')" 
            title="Open image in full size"
            aria-label="Open image in full size">
      <svg class="w-4 h-4" fill="none" stroke="currentColor" viewBox="0 0 24 24">
        <path stroke-linecap="round" stroke-linejoin="round" stroke-width="2" d="M10 6H6a2 2 0 00-2 2v10a2 2 0 002 2h10a2 2 0 002-2v-4M14 4h6m0 0v6m0-6L10 14"></path>
      </svg>
    </button>
  </div>`;
}

/**
 * Shared service for processing media URLs
 */
export function processMediaUrl(url: string, alt?: string): string {
  const clean = stripTrackingParams(url);

  if (YOUTUBE_URL_REGEX.test(clean)) {
    const videoId = extractYouTubeVideoId(clean);
    if (videoId) {
      return `<iframe class="w-full aspect-video rounded-lg shadow-lg my-2" src="https://www.youtube-nocookie.com/embed/${videoId}" title="${
        alt || "YouTube video"
      }" frameborder="0" allow="fullscreen" sandbox="allow-scripts allow-same-origin allow-presentation"></iframe>`;
    }
  }

  if (VIDEO_URL_REGEX.test(clean)) {
    return `<video controls class="max-w-full rounded-lg shadow-lg my-2" preload="none" playsinline><source src="${clean}">${
      alt || "Video"
    }</video>`;
  }

  if (AUDIO_URL_REGEX.test(clean)) {
    return `<audio controls class="w-full my-2" preload="none"><source src="${clean}">${
      alt || "Audio"
    }</audio>`;
  }

  if (IMAGE_EXTENSIONS.test(clean.split("?")[0])) {
    return processImageWithReveal(clean, alt || "Embedded media");
  }

  // Default to clickable link
  return `<a href="${clean}" target="_blank" rel="noopener noreferrer" class="text-blue-500 hover:text-blue-600 dark:text-blue-400 dark:hover:text-blue-300">${clean}</a>`;
}

/**
 * Shared service for processing nostr identifiers
 */
export async function processNostrIdentifiersInText(
  text: string,
  ndk?: NDK,
): Promise<string> {
  let processedText = text;

  // Find all profile-related nostr addresses (only npub and nprofile)
  const matches = Array.from(processedText.matchAll(NOSTR_PROFILE_REGEX));

  // Process them in reverse order to avoid index shifting issues
  for (let i = matches.length - 1; i >= 0; i--) {
    const match = matches[i];
    const [fullMatch] = match;
    const matchIndex = match.index ?? 0;

    // Skip if part of a URL
    const before = processedText.slice(
      Math.max(0, matchIndex - 12),
      matchIndex,
    );
    if (/https?:\/\/$|www\.$/i.test(before)) {
      continue;
    }

    // Process the nostr identifier directly
    let identifier = fullMatch;
    if (!identifier.startsWith("nostr:")) {
      identifier = "nostr:" + identifier;
    }

    // Get user metadata and create link
    let metadata;
    if (ndk) {
      metadata = await getUserMetadata(identifier, ndk);
    } else {
<<<<<<< HEAD
      // Fallback when NDK is not available - just use the clean identifier
      const cleanId = identifier.replace(/^nostr:/, "");
      metadata = { name: [shortenNpub(cleanId)] };
=======
      // Fallback when NDK is not available - just use the identifier
      metadata = {
        name: identifier.slice(0, 8) + "..." + identifier.slice(-4),
      };
>>>>>>> c8b06caa
    }
    const displayText = getBestDisplayName(metadata);
    const link = createProfileLink(identifier, displayText);

    // Replace the match in the text
    processedText = processedText.slice(0, matchIndex) + link +
      processedText.slice(matchIndex + fullMatch.length);
  }

  return processedText;
}

/**
 * Shared service for processing nostr identifiers with embedded events
 * Replaces nostr: links with embedded event placeholders
 * Only processes event-related identifiers (nevent, naddr, note), not profile identifiers (npub, nprofile)
 */
export function processNostrIdentifiersWithEmbeddedEvents(
  text: string,
  nestingLevel: number = 0,
): string {
  const eventPattern = /nostr:(note|nevent|naddr)[a-zA-Z0-9]{20,}/g;
  let processedText = text;

  // Maximum nesting level allowed
  const MAX_NESTING_LEVEL = 3;

  // Find all event-related nostr addresses
  const matches = Array.from(processedText.matchAll(eventPattern));

  // Process them in reverse order to avoid index shifting issues
  for (let i = matches.length - 1; i >= 0; i--) {
    const match = matches[i];
    const [fullMatch] = match;
    const matchIndex = match.index ?? 0;

    let replacement: string;

    if (nestingLevel >= MAX_NESTING_LEVEL) {
      // At max nesting level, just show the link
      replacement =
        `<a href="/events?id=${fullMatch}" class="text-primary-600 dark:text-primary-500 hover:underline break-all">${fullMatch}</a>`;
    } else {
      // Create a placeholder for embedded event
      const componentId = `embedded-event-${
        Math.random().toString(36).substr(2, 9)
      }`;
      replacement =
        `<div class="embedded-event-placeholder" data-nostr-id="${fullMatch}" data-nesting-level="${nestingLevel}" id="${componentId}"></div>`;
    }

    // Replace the match in the text
    processedText = processedText.slice(0, matchIndex) + replacement +
      processedText.slice(matchIndex + fullMatch.length);
  }

  return processedText;
}

/**
 * Shared service for processing all nostr identifiers (both profiles and events)
 * Creates clickable links for all nostr identifiers
 */
export function processAllNostrIdentifiers(text: string): string {
  let processedText = text;

  // Pattern for prefixed nostr identifiers (nostr:npub1, nostr:note1, etc.)
  // This handles both full identifiers and partial ones that might appear in content
  const prefixedNostrPattern =
    /nostr:(npub|nprofile|note|nevent|naddr)[a-zA-Z0-9]{20,}/g;

  // Pattern for bare nostr identifiers (npub1, note1, nevent1, naddr1)
  // Exclude matches that are part of URLs to avoid breaking existing links
  const bareNostrPattern =
    /(?<!https?:\/\/[^\s]*)(?<!wss?:\/\/[^\s]*)(?<!nostr:)(npub1|note1|nevent1|naddr1)[a-zA-Z0-9]{20,}/g;

  // Process prefixed nostr identifiers first
  const prefixedMatches = Array.from(
    processedText.matchAll(prefixedNostrPattern),
  );

  // Process them in reverse order to avoid index shifting issues
  for (let i = prefixedMatches.length - 1; i >= 0; i--) {
    const match = prefixedMatches[i];
    const [fullMatch] = match;
    const matchIndex = match.index ?? 0;

    // Create shortened display text
<<<<<<< HEAD
    const identifier = fullMatch.replace('nostr:', '');
    const displayText = shortenNpub(identifier);
    
=======
    const identifier = fullMatch.replace("nostr:", "");
    const displayText = `${identifier.slice(0, 8)}...${identifier.slice(-4)}`;

>>>>>>> c8b06caa
    // Create clickable link
    const replacement =
      `<a href="/events?id=${fullMatch}" class="text-primary-600 dark:text-primary-500 hover:underline break-all" title="${fullMatch}">${displayText}</a>`;

    // Replace the match in the text
    processedText = processedText.slice(0, matchIndex) + replacement +
      processedText.slice(matchIndex + fullMatch.length);
  }

  // Process bare nostr identifiers
  const bareMatches = Array.from(processedText.matchAll(bareNostrPattern));

  // Process them in reverse order to avoid index shifting issues
  for (let i = bareMatches.length - 1; i >= 0; i--) {
    const match = bareMatches[i];
    const [fullMatch] = match;
    const matchIndex = match.index ?? 0;

    // Create shortened display text
<<<<<<< HEAD
    const displayText = shortenNpub(fullMatch);
    
=======
    const displayText = `${fullMatch.slice(0, 8)}...${fullMatch.slice(-4)}`;

>>>>>>> c8b06caa
    // Create clickable link with nostr: prefix for the href
    const replacement =
      `<a href="/events?id=nostr:${fullMatch}" class="text-primary-600 dark:text-primary-500 hover:underline break-all" title="nostr:${fullMatch}">${displayText}</a>`;

    // Replace the match in the text
    processedText = processedText.slice(0, matchIndex) + replacement +
      processedText.slice(matchIndex + fullMatch.length);
  }

  // Also handle any remaining truncated prefixed identifiers that might be cut off or incomplete
  const truncatedPrefixedPattern =
    /nostr:(npub|nprofile|note|nevent|naddr)[a-zA-Z0-9]{8,}/g;
  const truncatedPrefixedMatches = Array.from(
    processedText.matchAll(truncatedPrefixedPattern),
  );

  for (let i = truncatedPrefixedMatches.length - 1; i >= 0; i--) {
    const match = truncatedPrefixedMatches[i];
    const [fullMatch] = match;
    const matchIndex = match.index ?? 0;

    // Skip if this was already processed by the main pattern
    if (fullMatch.length >= 30) continue; // Full identifiers are at least 30 chars

    // Create display text for truncated identifiers
<<<<<<< HEAD
    const identifier = fullMatch.replace('nostr:', '');
    const displayText = identifier.length > 12 ? shortenNpub(identifier) : identifier;
    
=======
    const identifier = fullMatch.replace("nostr:", "");
    const displayText = identifier.length > 12
      ? `${identifier.slice(0, 8)}...${identifier.slice(-4)}`
      : identifier;

>>>>>>> c8b06caa
    // Create clickable link
    const replacement =
      `<a href="/events?id=${fullMatch}" class="text-primary-600 dark:text-primary-500 hover:underline break-all" title="${fullMatch}">${displayText}</a>`;

    // Replace the match in the text
    processedText = processedText.slice(0, matchIndex) + replacement +
      processedText.slice(matchIndex + fullMatch.length);
  }

  // Handle truncated bare identifiers
  const truncatedBarePattern =
    /(?<!https?:\/\/[^\s]*)(?<!wss?:\/\/[^\s]*)(?<!nostr:)(npub1|note1|nevent1|naddr1)[a-zA-Z0-9]{8,}/g;
  const truncatedBareMatches = Array.from(
    processedText.matchAll(truncatedBarePattern),
  );

  for (let i = truncatedBareMatches.length - 1; i >= 0; i--) {
    const match = truncatedBareMatches[i];
    const [fullMatch] = match;
    const matchIndex = match.index ?? 0;

    // Skip if this was already processed by the main pattern
    if (fullMatch.length >= 30) continue; // Full identifiers are at least 30 chars

    // Create display text for truncated identifiers
<<<<<<< HEAD
    const displayText = fullMatch.length > 12 ? shortenNpub(fullMatch) : fullMatch;
    
=======
    const displayText = fullMatch.length > 12
      ? `${fullMatch.slice(0, 8)}...${fullMatch.slice(-4)}`
      : fullMatch;

>>>>>>> c8b06caa
    // Create clickable link
    const replacement =
      `<a href="/events?id=nostr:${fullMatch}" class="text-primary-600 dark:text-primary-500 hover:underline break-all" title="nostr:${fullMatch}">${displayText}</a>`;

    // Replace the match in the text
    processedText = processedText.slice(0, matchIndex) + replacement +
      processedText.slice(matchIndex + fullMatch.length);
  }

  return processedText;
}

/**
 * Shared service for processing emoji shortcodes
 */
export function processEmojiShortcodes(text: string): string {
  return emoji.emojify(text);
}

/**
 * Shared service for processing WebSocket URLs
 */
export function processWebSocketUrls(text: string): string {
  const wssUrlRegex = /wss:\/\/[^\s<>"]+/g;
  return text.replace(wssUrlRegex, (match) => {
    const cleanUrl = match.slice(6).replace(/\/+$/, "");
    return `<a href="https://nostrudel.ninja/#/r/wss%3A%2F%2F${cleanUrl}%2F" target="_blank" rel="noopener noreferrer" class="text-primary-600 dark:text-primary-500 hover:underline">${match}</a>`;
  });
}

/**
 * Shared service for processing hashtags
 */
export function processHashtags(text: string): string {
  const hashtagRegex = /(?<![^\s])#([a-zA-Z0-9_]+)(?!\w)/g;
  return text.replace(
    hashtagRegex,
    '<button class="text-primary-600 dark:text-primary-500 hover:underline cursor-pointer" onclick="window.location.href=\'/events?t=$1\'">#$1</button>',
  );
}

/**
 * Shared service for processing basic text formatting
 */
export function processBasicTextFormatting(text: string): string {
  // Bold: **text** or *text*
  text = text.replace(
    /(\*\*|[*])((?:[^*\n]|\*(?!\*))+)\1/g,
    "<strong>$2</strong>",
  );

  // Italic: _text_ or __text__
  text = text.replace(/\b(_[^_\n]+_|\b__[^_\n]+__)\b/g, (match) => {
    const text = match.replace(/^_+|_+$/g, "");
    return `<em>${text}</em>`;
  });

  // Strikethrough: ~~text~~ or ~text~
  text = text.replace(
    /~~([^~\n]+)~~|~([^~\n]+)~/g,
    (_match, doubleText, singleText) => {
      const text = doubleText || singleText;
      return `<del class="line-through">${text}</del>`;
    },
  );

  return text;
}

/**
 * Shared service for processing blockquotes
 */
export function processBlockquotes(text: string): string {
  const blockquoteRegex = /^([ \t]*>[ \t]?.*)(?:\n\1[ \t]*(?!>).*)*$/gm;
  return text.replace(blockquoteRegex, (match) => {
    const lines = match.split("\n").map((line) => {
      return line.replace(/^[ \t]*>[ \t]?/, "").trim();
    });
    return `<blockquote class="pl-4 border-l-4 border-gray-300 dark:border-gray-600 my-4">${
      lines.join("\n")
    }</blockquote>`;
  });
}

// Helper functions
export function stripTrackingParams(url: string): string {
  try {
    const urlObj = new URL(url);
    // Remove common tracking parameters
    const trackingParams = [
      "utm_source",
      "utm_medium",
      "utm_campaign",
      "utm_term",
      "utm_content",
      "fbclid",
      "gclid",
    ];
    trackingParams.forEach((param) => urlObj.searchParams.delete(param));
    return urlObj.toString();
  } catch {
    return url;
  }
}

function extractYouTubeVideoId(url: string): string | null {
  const match = url.match(
    /(?:youtube\.com\/(?:watch\?v=|embed\/)|youtu\.be\/|youtube-nocookie\.com\/embed\/)([a-zA-Z0-9_-]{11})/,
  );
  return match ? match[1] : null;
}

/**
 * Normalizes a string for use as a d-tag by converting to lowercase,
 * replacing non-alphanumeric characters with dashes, and removing
 * leading/trailing dashes.
 */
function normalizeDTag(input: string): string {
  return input
    .toLowerCase()
    .replace(/[^\p{L}\p{N}]/gu, "-")
    .replace(/-+/g, "-")
    .replace(/^-|-$/g, "");
}

/**
 * Shared service for processing wikilinks in the format [[target]] or [[target|display]]
 */
export function processWikilinks(text: string): string {
  // [[target page]] or [[target page|display text]]
  return text.replace(
    /\[\[([^\]|]+)(?:\|([^\]]+))?\]\]/g,
    (_match, target, label) => {
      const normalized = normalizeDTag(target.trim());
      const display = (label || target).trim();
      const url = `/events?d=${normalized}`;
      return `<a class="wikilink text-primary-600 dark:text-primary-500 hover:underline" data-dtag="${normalized}" data-url="${url}" href="${url}">${display}</a>`;
    },
  );
}

/**
 * Shared service for processing AsciiDoc anchor tags
 */
export function processAsciiDocAnchors(text: string): string {
  return text.replace(/<a id="([^"]+)"><\/a>/g, (_match, id) => {
    const normalized = normalizeDTag(id.trim());
    const url = `/events?d=${normalized}`;
    return `<a class="wikilink text-primary-600 dark:text-primary-500 hover:underline" data-dtag="${normalized}" data-url="${url}" href="${url}">${id}</a>`;
  });
}<|MERGE_RESOLUTION|>--- conflicted
+++ resolved
@@ -325,16 +325,9 @@
     if (ndk) {
       metadata = await getUserMetadata(identifier, ndk);
     } else {
-<<<<<<< HEAD
       // Fallback when NDK is not available - just use the clean identifier
       const cleanId = identifier.replace(/^nostr:/, "");
       metadata = { name: [shortenNpub(cleanId)] };
-=======
-      // Fallback when NDK is not available - just use the identifier
-      metadata = {
-        name: identifier.slice(0, 8) + "..." + identifier.slice(-4),
-      };
->>>>>>> c8b06caa
     }
     const displayText = getBestDisplayName(metadata);
     const link = createProfileLink(identifier, displayText);
@@ -423,15 +416,8 @@
     const matchIndex = match.index ?? 0;
 
     // Create shortened display text
-<<<<<<< HEAD
-    const identifier = fullMatch.replace('nostr:', '');
+    const identifier = fullMatch.replace("nostr:", "");
     const displayText = shortenNpub(identifier);
-    
-=======
-    const identifier = fullMatch.replace("nostr:", "");
-    const displayText = `${identifier.slice(0, 8)}...${identifier.slice(-4)}`;
-
->>>>>>> c8b06caa
     // Create clickable link
     const replacement =
       `<a href="/events?id=${fullMatch}" class="text-primary-600 dark:text-primary-500 hover:underline break-all" title="${fullMatch}">${displayText}</a>`;
@@ -451,13 +437,7 @@
     const matchIndex = match.index ?? 0;
 
     // Create shortened display text
-<<<<<<< HEAD
     const displayText = shortenNpub(fullMatch);
-    
-=======
-    const displayText = `${fullMatch.slice(0, 8)}...${fullMatch.slice(-4)}`;
-
->>>>>>> c8b06caa
     // Create clickable link with nostr: prefix for the href
     const replacement =
       `<a href="/events?id=nostr:${fullMatch}" class="text-primary-600 dark:text-primary-500 hover:underline break-all" title="nostr:${fullMatch}">${displayText}</a>`;
@@ -483,17 +463,10 @@
     if (fullMatch.length >= 30) continue; // Full identifiers are at least 30 chars
 
     // Create display text for truncated identifiers
-<<<<<<< HEAD
-    const identifier = fullMatch.replace('nostr:', '');
-    const displayText = identifier.length > 12 ? shortenNpub(identifier) : identifier;
-    
-=======
     const identifier = fullMatch.replace("nostr:", "");
     const displayText = identifier.length > 12
-      ? `${identifier.slice(0, 8)}...${identifier.slice(-4)}`
+      ? shortenNpub(identifier)
       : identifier;
-
->>>>>>> c8b06caa
     // Create clickable link
     const replacement =
       `<a href="/events?id=${fullMatch}" class="text-primary-600 dark:text-primary-500 hover:underline break-all" title="${fullMatch}">${displayText}</a>`;
@@ -519,15 +492,9 @@
     if (fullMatch.length >= 30) continue; // Full identifiers are at least 30 chars
 
     // Create display text for truncated identifiers
-<<<<<<< HEAD
-    const displayText = fullMatch.length > 12 ? shortenNpub(fullMatch) : fullMatch;
-    
-=======
     const displayText = fullMatch.length > 12
-      ? `${fullMatch.slice(0, 8)}...${fullMatch.slice(-4)}`
+      ? shortenNpub(fullMatch)
       : fullMatch;
-
->>>>>>> c8b06caa
     // Create clickable link
     const replacement =
       `<a href="/events?id=nostr:${fullMatch}" class="text-primary-600 dark:text-primary-500 hover:underline break-all" title="nostr:${fullMatch}">${displayText}</a>`;
