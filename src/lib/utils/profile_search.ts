<<<<<<< HEAD
import { ndkInstance, activeInboxRelays, activeOutboxRelays } from "../ndk.ts";
import { getUserMetadata, getNpubFromNip05 } from "./nostrUtils.ts";
import NDK, { NDKRelaySet, NDKEvent } from "@nostr-dev-kit/ndk";
import { searchCache } from "./searchCache.ts";
import { searchRelays, communityRelays, secondaryRelays, localRelays } from "../consts.ts";
=======
import { activeInboxRelays } from "../ndk.ts";
import { getNpubFromNip05, getUserMetadata } from "./nostrUtils.ts";
import NDK, { NDKEvent, NDKRelaySet } from "@nostr-dev-kit/ndk";
import { searchCache } from "./searchCache.ts";
import { communityRelays, searchRelays, secondaryRelays } from "../consts.ts";
>>>>>>> 0dab77b9
import { get } from "svelte/store";
import type { NostrProfile, ProfileSearchResult } from "./search_types.ts";
import {
  createProfileFromEvent,
  fieldMatches,
  nip05Matches,
  normalizeSearchTerm,
} from "./search_utils.ts";
import { 
  fetchCurrentUserLists, 
  getPubkeysFromUserLists, 
  isPubkeyInUserLists,
  getListKindsForPubkey,
  updateProfileCacheForPubkeys,
  PEOPLE_LIST_KINDS 
} from "./user_lists.ts";
import { nip19 } from "nostr-tools";
import { TIMEOUTS, SEARCH_LIMITS, CACHE_DURATIONS } from "./search_constants.ts";

// AI-NOTE: 2025-01-24 - User list cache with stale-while-revalidate for performance
// This prevents redundant relay queries by caching user lists for 5 minutes
// Fresh cache: Return immediately
// Stale cache: Return stale data immediately, update in background
// No cache: Wait for fresh data

/**
 * User list cache interface
 */
<<<<<<< HEAD
interface UserListCache {
  lists: any[];
  pubkeys: Set<string>;
  lastUpdated: number;
  isUpdating: boolean;
}
=======
export async function searchProfiles(
  searchTerm: string,
  ndk: NDK,
): Promise<ProfileSearchResult> {
  const normalizedSearchTerm = normalizeSearchTerm(searchTerm);
>>>>>>> 0dab77b9

/**
 * Search strategy types
 */
type SearchStrategy = 'npub' | 'nip05' | 'userLists' | 'nip05Domains' | 'relaySearch';

/**
 * Global user list cache instance
 */
let userListCache: UserListCache | null = null;

/**
 * Get user lists with stale-while-revalidate caching
 * Returns cached data immediately if available, updates in background if stale
 */
async function getUserListsWithCache(): Promise<{ lists: any[]; pubkeys: Set<string> }> {
  const now = Date.now();
  
  // If we have fresh cache, return it immediately
  if (userListCache && (now - userListCache.lastUpdated) < CACHE_DURATIONS.SEARCH_CACHE) {
    console.log("profile_search: Using fresh user list cache");
    return {
      lists: userListCache.lists,
      pubkeys: userListCache.pubkeys
    };
  }
  
  // If we have stale cache and no update in progress, return stale data and update in background
  if (userListCache && !userListCache.isUpdating) {
    console.log("profile_search: Using stale user list cache, updating in background");
    
    // Start background update
    userListCache.isUpdating = true;
    updateUserListCacheInBackground().catch(error => {
      console.warn("profile_search: Background user list cache update failed:", error);
      if (userListCache) {
        userListCache.isUpdating = false;
      }
    });
    
    return {
      lists: userListCache.lists,
      pubkeys: userListCache.pubkeys
    };
  }
  
  // If no cache or update in progress, wait for fresh data
  console.log("profile_search: Fetching fresh user lists");
  return await updateUserListCache();
}

/**
 * Update user list cache in background
 */
async function updateUserListCacheInBackground(): Promise<void> {
  try {
    const { lists, pubkeys } = await updateUserListCache();
    console.log("profile_search: Background user list cache update completed");
  } catch (error) {
    console.warn("profile_search: Background user list cache update failed:", error);
  } finally {
    if (userListCache) {
      userListCache.isUpdating = false;
    }
  }
}

/**
 * Update user list cache with fresh data
 */
async function updateUserListCache(): Promise<{ lists: any[]; pubkeys: Set<string> }> {
  const lists = await fetchCurrentUserLists([...PEOPLE_LIST_KINDS]);
  const pubkeys = getPubkeysFromUserLists(lists);
  
  userListCache = {
    lists,
    pubkeys,
    lastUpdated: Date.now(),
    isUpdating: false
  };
  
  console.log(`profile_search: Updated user list cache with ${lists.length} lists and ${pubkeys.size} pubkeys`);
  
  // Update profile cache for all user list pubkeys to ensure follows are cached
  if (pubkeys.size > 0) {
    updateProfileCacheForPubkeys(Array.from(pubkeys)).catch(error => {
      console.warn("profile_search: Failed to update profile cache:", error);
    });
  }
  
  return { lists, pubkeys };
}

/**
 * Clear user list cache (useful for logout or force refresh)
 */
export function clearUserListCache(): void {
  userListCache = null;
  console.log("profile_search: User list cache cleared");
}

/**
 * Force refresh user list cache (useful when user follows/unfollows someone)
 */
export async function refreshUserListCache(): Promise<void> {
  console.log("profile_search: Forcing user list cache refresh");
  userListCache = null;
  await updateUserListCache();
}

/**
 * Get user list cache status for debugging
 */
export function getUserListCacheStatus(): { 
  hasCache: boolean; 
  isStale: boolean; 
  isUpdating: boolean; 
  ageMinutes: number | null;
  listCount: number | null;
  pubkeyCount: number | null;
} {
  if (!userListCache) {
    return { 
      hasCache: false, 
      isStale: false, 
      isUpdating: false, 
      ageMinutes: null,
      listCount: null,
      pubkeyCount: null
    };
  }
  
  const now = Date.now();
  const ageMs = now - userListCache.lastUpdated;
  const ageMinutes = Math.round(ageMs / (60 * 1000));
  const isStale = ageMs > CACHE_DURATIONS.SEARCH_CACHE;
  
  return {
    hasCache: true,
    isStale,
    isUpdating: userListCache.isUpdating,
    ageMinutes,
    listCount: userListCache.lists.length,
    pubkeyCount: userListCache.pubkeys.size
  };
}

<<<<<<< HEAD
/**
 * Wait for NDK to be properly initialized
 */
async function waitForNdk(): Promise<NDK> {
  let ndk = get(ndkInstance);
=======
>>>>>>> 0dab77b9
  if (!ndk) {
    console.log("profile_search: Waiting for NDK initialization...");
    let retryCount = 0;
    const maxRetries = 10;
    const retryDelay = 500; // milliseconds
    
    while (retryCount < maxRetries && !ndk) {
      await new Promise(resolve => setTimeout(resolve, retryDelay));
      ndk = get(ndkInstance);
      retryCount++;
    }
    
    if (!ndk) {
      console.error("profile_search: NDK not initialized after waiting");
      throw new Error("NDK not initialized");
    }
  }
  
  return ndk;
}

/**
 * Check if search term is a valid npub/nprofile identifier
 */
function isNostrIdentifier(searchTerm: string): boolean {
  return searchTerm.startsWith("npub") || searchTerm.startsWith("nprofile");
}

/**
 * Check if search term is a NIP-05 address
 */
function isNip05Address(searchTerm: string): boolean {
  return searchTerm.includes("@");
}

/**
 * Determine search strategy based on search term
 */
function determineSearchStrategy(searchTerm: string): SearchStrategy {
  if (isNostrIdentifier(searchTerm)) {
    return 'npub';
  }
  if (isNip05Address(searchTerm)) {
    return 'nip05';
  }
  return 'userLists'; // Default to user lists first, then other strategies
}

/**
 * Search for profiles by npub/nprofile identifier
 */
async function searchByNostrIdentifier(searchTerm: string, ndk: NDK): Promise<NostrProfile[]> {
  try {
<<<<<<< HEAD
    const cleanId = searchTerm.replace(/^nostr:/, "");
    const decoded = nip19.decode(cleanId);
    
    if (!decoded) {
      return [];
    }
    
    let pubkey: string;
    if (decoded.type === "npub") {
      pubkey = decoded.data;
    } else if (decoded.type === "nprofile") {
      pubkey = decoded.data.pubkey;
    } else {
      console.warn("Unsupported identifier type:", decoded.type);
      return [];
    }
    
    // AI-NOTE: 2025-01-24 - For npub/nprofile searches, fetch the actual event to preserve timestamp
    const events = await ndk.fetchEvents({
      kinds: [0],
      authors: [pubkey],
    });
    
    if (events.size > 0) {
      // Get the most recent profile event
      const event = Array.from(events).sort((a, b) => 
        (b.created_at || 0) - (a.created_at || 0)
      )[0];
      
      if (event && event.content) {
        try {
          const profileData = JSON.parse(event.content);
          const profile = createProfileFromEvent(event, profileData);
          return [profile];
        } catch (error) {
          console.error("Error parsing profile content for npub:", error);
=======
    // Check if it's a valid npub/nprofile first
    if (
      normalizedSearchTerm.startsWith("npub") ||
      normalizedSearchTerm.startsWith("nprofile")
    ) {
      try {
        const metadata = await getUserMetadata(normalizedSearchTerm, ndk);
        if (metadata) {
          foundProfiles = [metadata];
        }
      } catch (error) {
        console.error("Error fetching metadata for npub:", error);
      }
    } else if (normalizedSearchTerm.includes("@")) {
      // Check if it's a NIP-05 address - normalize it properly
      const normalizedNip05 = normalizedSearchTerm.toLowerCase();
      try {
        const npub = await getNpubFromNip05(normalizedNip05);
        if (npub) {
          const metadata = await getUserMetadata(npub, ndk);
          const profile: NostrProfile = {
            ...metadata,
            pubkey: npub,
          };
          foundProfiles = [profile];
>>>>>>> 0dab77b9
        }
      }
<<<<<<< HEAD
    }
    
    // Fallback to metadata
    const metadata = await getUserMetadata(searchTerm);
    const profileWithPubkey: NostrProfile = {
      ...metadata,
      pubkey: pubkey,
    };
    return [profileWithPubkey];
  } catch (error) {
    console.error("Error fetching metadata for npub:", error);
    return [];
  }
}
=======
    } else {
      // Try NIP-05 search first (faster than relay search)
      console.log("Starting NIP-05 search for:", normalizedSearchTerm);
      foundProfiles = await searchNip05Domains(normalizedSearchTerm, ndk);
      console.log(
        "NIP-05 search completed, found:",
        foundProfiles.length,
        "profiles",
      );
>>>>>>> 0dab77b9

/**
 * Search for profiles by NIP-05 address
 */
async function searchByNip05Address(searchTerm: string): Promise<NostrProfile[]> {
  try {
    const normalizedNip05 = searchTerm.toLowerCase();
    const npub = await getNpubFromNip05(normalizedNip05);
    
    if (npub) {
      const metadata = await getUserMetadata(npub);
      const profile: NostrProfile = {
        ...metadata,
        pubkey: npub,
      };
      return [profile];
    }
  } catch (error) {
    console.error("[Search] NIP-05 lookup failed:", error);
  }
  
  return [];
}

/**
 * Fuzzy match function for user list searches
 */
function fuzzyMatch(text: string, searchTerm: string): boolean {
  if (!text || !searchTerm) return false;
  
  const normalizedText = text.toLowerCase();
  const normalizedSearchTerm = searchTerm.toLowerCase();
  
  // Direct substring match
  if (normalizedText.includes(normalizedSearchTerm)) {
    return true;
  }
  
  // AI-NOTE: 2025-01-24 - More strict word boundary matching for profile searches
  // Only match if the search term is a significant part of a word
  const words = normalizedText.split(/[\s\-_\.]+/);
  for (const word of words) {
    // Only match if search term is at least 3 characters and represents a significant part of the word
    if (normalizedSearchTerm.length >= 3) {
      if (word.includes(normalizedSearchTerm) || normalizedSearchTerm.includes(word)) {
        return true;
      }
    }
  }
  
  return false;
}

/**
 * Search for profiles within user's lists with fuzzy matching
 */
async function searchWithinUserLists(
  searchTerm: string,
  userLists: any[],
  ndk: NDK,
): Promise<NostrProfile[]> {
  const normalizedSearchTerm = normalizeSearchTerm(searchTerm);
  const foundProfiles: NostrProfile[] = [];
  const processedPubkeys = new Set<string>();

  // Get all pubkeys from user lists
  const allPubkeys: string[] = [];
  userLists.forEach(list => {
    list.pubkeys.forEach((pubkey: string) => {
      if (!processedPubkeys.has(pubkey)) {
        allPubkeys.push(pubkey);
        processedPubkeys.add(pubkey);
      }
    });
  });

  if (allPubkeys.length === 0) {
    return foundProfiles;
  }

  console.log(`searchWithinUserLists: Searching ${allPubkeys.length} pubkeys from user lists with fuzzy matching`);

  // Fetch profiles for all pubkeys in batches
  for (let i = 0; i < allPubkeys.length; i += SEARCH_LIMITS.BATCH_SIZE) {
    const batch = allPubkeys.slice(i, i + SEARCH_LIMITS.BATCH_SIZE);
    
    try {
      const events = await ndk.fetchEvents({
        kinds: [0],
        authors: batch,
      });

      for (const event of events) {
        try {
          if (!event.content) continue;
          
          const profileData = JSON.parse(event.content);
          const displayName = profileData.displayName || profileData.display_name || "";
          const name = profileData.name || "";
          const nip05 = profileData.nip05 || "";
          const about = profileData.about || "";

          // Check if any field matches the search term with exact field matching only
          const matchesDisplayName = fieldMatches(displayName, normalizedSearchTerm);
          const matchesName = fieldMatches(name, normalizedSearchTerm);
          const matchesNip05 = nip05Matches(nip05, normalizedSearchTerm);
          const matchesAbout = fieldMatches(about, normalizedSearchTerm);

          if (matchesDisplayName || matchesName || matchesNip05 || matchesAbout) {
            const profile = createProfileFromEvent(event, profileData);
            foundProfiles.push(profile);
          }
        } catch {
          // Invalid JSON, skip
        }
      }
    } catch (error) {
      console.warn("searchWithinUserLists: Error fetching batch:", error);
    }
  }

  console.log(`searchWithinUserLists: Found ${foundProfiles.length} matching profiles in user lists with fuzzy matching`);
  return foundProfiles;
}

/**
 * Search for NIP-05 addresses across common domains
 */
<<<<<<< HEAD
async function searchNip05Domains(searchTerm: string): Promise<NostrProfile[]> {
=======
async function searchNip05Domains(
  searchTerm: string,
  ndk: NDK,
): Promise<NostrProfile[]> {
>>>>>>> 0dab77b9
  const foundProfiles: NostrProfile[] = [];

  // Enhanced list of common domains for NIP-05 lookups
  // Prioritize gitcitadel.com since we know it has profiles
  const commonDomains = [
    "gitcitadel.com", // Prioritize this domain
    "theforest.nostr1.com",
    "nostr1.com",
    "nostr.land",
    "sovbit.host",
    "damus.io",
    "snort.social",
    "iris.to",
    "coracle.social",
    "nostr.band",
    "nostr.wine",
    "purplepag.es",
    "relay.noswhere.com",
    "aggr.nostr.land",
    "nostr.sovbit.host",
    "freelay.sovbit.host",
    "nostr21.com",
    "greensoul.space",
    "relay.damus.io",
    "relay.nostr.band",
  ];

  // Normalize the search term for NIP-05 lookup
  const normalizedSearchTerm = searchTerm.toLowerCase().trim();
  console.log("NIP-05 search: normalized search term:", normalizedSearchTerm);

  // Try gitcitadel.com first with extra debugging
  const gitcitadelAddress = `${normalizedSearchTerm}@gitcitadel.com`;
  console.log("NIP-05 search: trying gitcitadel.com first:", gitcitadelAddress);
  try {
    const npub = await getNpubFromNip05(gitcitadelAddress);
    if (npub) {
<<<<<<< HEAD
      console.log("NIP-05 search: SUCCESS! found npub for gitcitadel.com:", npub);
      const metadata = await getUserMetadata(npub);
=======
      console.log(
        "NIP-05 search: SUCCESS! found npub for gitcitadel.com:",
        npub,
      );
      const metadata = await getUserMetadata(npub, ndk);
>>>>>>> 0dab77b9
      const profile: NostrProfile = {
        ...metadata,
        pubkey: npub,
      };
      console.log("NIP-05 search: created profile for gitcitadel.com:", profile);
      foundProfiles.push(profile);
      return foundProfiles; // Return immediately if we found it on gitcitadel.com
    } else {
      console.log("NIP-05 search: no npub found for gitcitadel.com");
    }
  } catch (error) {
    console.log("NIP-05 search: error for gitcitadel.com:", error);
  }

  // If gitcitadel.com didn't work, try other domains
  console.log("NIP-05 search: gitcitadel.com failed, trying other domains...");
  const otherDomains = commonDomains.filter(domain => domain !== "gitcitadel.com");

  // Search all other domains in parallel with timeout
  const searchPromises = otherDomains.map(async (domain) => {
    const nip05Address = `${normalizedSearchTerm}@${domain}`;
    console.log("NIP-05 search: trying address:", nip05Address);
    try {
      const npub = await getNpubFromNip05(nip05Address);
      if (npub) {
        console.log("NIP-05 search: found npub for", nip05Address, ":", npub);
        const metadata = await getUserMetadata(npub, ndk);
        const profile: NostrProfile = {
          ...metadata,
          pubkey: npub,
        };
        console.log("NIP-05 search: created profile for", nip05Address, ":", profile);
        return profile;
      } else {
        console.log("NIP-05 search: no npub found for", nip05Address);
      }
    } catch (error) {
      console.log("NIP-05 search: error for", nip05Address, ":", error);
      // Continue to next domain
    }
    return null;
  });

  // Wait for all searches with timeout
  const results = await Promise.allSettled(searchPromises);

  for (const result of results) {
    if (result.status === "fulfilled" && result.value) {
      foundProfiles.push(result.value);
    }
  }

  console.log("NIP-05 search: total profiles found:", foundProfiles.length);
  return foundProfiles;
}

/**
 * Get all available relay URLs for comprehensive search
 */
function getAllRelayUrls(): string[] {
  const userInboxRelays = get(activeInboxRelays);
  const userOutboxRelays = get(activeOutboxRelays);
  
  // AI-NOTE: 2025-01-24 - Use ALL available relays for comprehensive profile search coverage
  // This includes all relays from consts.ts, user's personal relays, and local relays
  const allRelayUrls = [
    ...searchRelays,           // Dedicated profile search relays
    ...communityRelays,        // Community relays
    ...secondaryRelays,        // Secondary relays
    ...localRelays,           // Local relays
    ...userInboxRelays,       // User's personal inbox relays  
    ...userOutboxRelays       // User's personal outbox relays
  ];
  
  // Deduplicate relay URLs
  return [...new Set(allRelayUrls)];
}

/**
 * Quick relay search with short timeout
 */
async function quickRelaySearch(searchTerm: string, ndk: NDK): Promise<NostrProfile[]> {
  console.log("quickRelaySearch called with:", searchTerm);

  // Normalize the search term for relay search
  const normalizedSearchTerm = normalizeSearchTerm(searchTerm);
  console.log("Normalized search term for relay search:", normalizedSearchTerm);

<<<<<<< HEAD
  const uniqueRelayUrls = getAllRelayUrls();
  console.log("Using ALL available relays for profile search:", uniqueRelayUrls);
  console.log("Relay breakdown:", {
    searchRelays: searchRelays.length,
    communityRelays: communityRelays.length,
    secondaryRelays: secondaryRelays.length,
    localRelays: localRelays.length,
    userInboxRelays: get(activeInboxRelays).length,
    userOutboxRelays: get(activeOutboxRelays).length,
    totalUnique: uniqueRelayUrls.length
  });
=======
  // Use search relays (optimized for profiles) + user's inbox relays + community relays
  const userInboxRelays = get(activeInboxRelays);
  const quickRelayUrls = [
    ...searchRelays, // Dedicated profile search relays
    ...userInboxRelays, // User's personal inbox relays
    ...communityRelays, // Community relays
    ...secondaryRelays, // Secondary relays as fallback
  ];

  // Deduplicate relay URLs
  const uniqueRelayUrls = [...new Set(quickRelayUrls)];
  console.log("Using relays for profile search:", uniqueRelayUrls);
>>>>>>> 0dab77b9

  // Create relay sets for parallel search
  const relaySets = uniqueRelayUrls
    .map((url) => {
      try {
        return NDKRelaySet.fromRelayUrls([url], ndk);
      } catch (error) {
        console.warn(`Failed to create relay set for ${url}:`, error);
        return null;
      }
    })
    .filter(Boolean);

  // Search all relays in parallel with short timeout
  const searchPromises = relaySets.map((relaySet, index) => {
    if (!relaySet) return [];

    return new Promise<NostrProfile[]>((resolve) => {
      const foundInRelay: NostrProfile[] = [];
      let eventCount = 0;

      console.log(`Starting search on relay ${index + 1}: ${uniqueRelayUrls[index]}`);

      const sub = ndk.subscribe(
        { kinds: [0] },
        { closeOnEose: true },
        relaySet,
      );

      sub.on("event", (event: NDKEvent) => {
        eventCount++;
        try {
          if (!event.content) return;
          const profileData = JSON.parse(event.content);
<<<<<<< HEAD
          const displayName = profileData.displayName || profileData.display_name || "";
=======
          const displayName = profileData.displayName ||
            profileData.display_name || "";
>>>>>>> 0dab77b9
          const display_name = profileData.display_name || "";
          const name = profileData.name || "";
          const nip05 = profileData.nip05 || "";
          const about = profileData.about || "";

          // Check if any field matches the search term using exact field matching only
          const matchesDisplayName = fieldMatches(displayName, normalizedSearchTerm);
          const matchesDisplay_name = fieldMatches(display_name, normalizedSearchTerm);
          const matchesName = fieldMatches(name, normalizedSearchTerm);
          const matchesNip05 = nip05Matches(nip05, normalizedSearchTerm);
          const matchesAbout = fieldMatches(about, normalizedSearchTerm);

          if (
            matchesDisplayName ||
            matchesDisplay_name ||
            matchesName ||
            matchesNip05 ||
            matchesAbout
          ) {
            console.log(`Found matching profile on relay ${index + 1}:`, {
              name: profileData.name,
              display_name: profileData.display_name,
              nip05: profileData.nip05,
              pubkey: event.pubkey,
              searchTerm: normalizedSearchTerm,
            });
            const profile = createProfileFromEvent(event, profileData);

            // Check if we already have this profile in this relay
            const existingIndex = foundInRelay.findIndex(
              (p) => p.pubkey === event.pubkey,
            );
            if (existingIndex === -1) {
              foundInRelay.push(profile);
            }
          }
        } catch {
          // Invalid JSON or other error, skip
        }
      });

      sub.on("eose", () => {
        console.log(
          `Relay ${index + 1} (${
            uniqueRelayUrls[index]
          }) search completed, processed ${eventCount} events, found ${foundInRelay.length} matches`,
        );
        resolve(foundInRelay);
      });

      // Short timeout for quick search
      setTimeout(() => {
        console.log(
          `Relay ${index + 1} (${
            uniqueRelayUrls[index]
          }) search timed out after 1.5s, processed ${eventCount} events, found ${foundInRelay.length} matches`,
        );
        sub.stop();
        resolve(foundInRelay);
      }, TIMEOUTS.RELAY_TIMEOUT);
    });
  });

  // Wait for all searches to complete
  const results = await Promise.allSettled(searchPromises);

  // Combine and deduplicate results
  const allProfiles: Record<string, NostrProfile> = {};

  for (const result of results) {
    if (result.status === "fulfilled") {
      for (const profile of result.value) {
        if (profile.pubkey) {
          allProfiles[profile.pubkey] = profile;
        }
      }
    }
  }

  console.log(`Total unique profiles found: ${Object.keys(allProfiles).length}`);
  return Object.values(allProfiles);
}

/**
 * Add user list information to profiles and prioritize them
 */
function prioritizeProfiles(profiles: NostrProfile[], userLists: any[]): NostrProfile[] {
  return profiles.map(profile => {
    if (profile.pubkey) {
      const inLists = isPubkeyInUserLists(profile.pubkey, userLists);
      const listKinds = getListKindsForPubkey(profile.pubkey, userLists);
      return {
        ...profile,
        isInUserLists: inLists,
        listKinds: listKinds,
      };
    }
    return profile;
  }).sort((a, b) => {
    const aInLists = a.isInUserLists || false;
    const bInLists = b.isInUserLists || false;
    
    if (aInLists && !bInLists) return -1;
    if (!aInLists && bInLists) return 1;
    
    // If both are in lists, prioritize by list kind (follows first)
    if (aInLists && bInLists && a.listKinds && b.listKinds) {
      const aHasFollows = a.listKinds.includes(3);
      const bHasFollows = b.listKinds.includes(3);
      
      if (aHasFollows && !bHasFollows) return -1;
      if (!aHasFollows && bHasFollows) return 1;
    }
    
    return 0;
  });
}

/**
 * Cache search results
 */
function cacheSearchResults(profiles: NostrProfile[], searchTerm: string, ndk: NDK): void {
  if (profiles.length > 0) {
    const events = profiles.map((profile) => {
      const event = new NDKEvent(ndk);
      event.content = JSON.stringify(profile);
      event.pubkey = profile.pubkey || "";
      // AI-NOTE: 2025-01-24 - Preserve timestamp for proper date display
      if (profile.created_at) {
        event.created_at = profile.created_at;
      }
      return event;
    });

    const result = {
      events,
      secondOrder: [],
      tTagEvents: [],
      eventIds: new Set<string>(),
      addresses: new Set<string>(),
      searchType: "profile",
      searchTerm: searchTerm,
    };
    searchCache.set("profile", searchTerm, result);
  }
}

/**
 * Get cached search results
 */
function getCachedResults(searchTerm: string): NostrProfile[] | null {
  const cachedResult = searchCache.get("profile", searchTerm);
  if (cachedResult) {
    console.log("Found cached result for:", searchTerm);
    
    const profiles = cachedResult.events
      .map((event) => {
        try {
          const profileData = JSON.parse(event.content);
          return createProfileFromEvent(event, profileData);
        } catch {
          return null;
        }
      })
      .filter(Boolean) as NostrProfile[];

    console.log("Cached profiles found:", profiles.length);
    return profiles;
  }
  
  return null;
}

/**
 * Execute search strategy based on search term type
 */
async function executeSearchStrategy(
  strategy: SearchStrategy,
  searchTerm: string,
  ndk: NDK,
  userLists: any[],
): Promise<NostrProfile[]> {
  switch (strategy) {
    case 'npub':
      return await searchByNostrIdentifier(searchTerm, ndk);
      
    case 'nip05':
      return await searchByNip05Address(searchTerm);
      
    case 'userLists':
      const foundProfiles: NostrProfile[] = [];
      
      // First, search within user's lists for exact matches
      if (userLists.length > 0) {
        console.log("Searching within user's lists first for:", searchTerm);
        const listMatches = await searchWithinUserLists(searchTerm, userLists, ndk);
        foundProfiles.push(...listMatches);
        console.log("User list search completed, found:", listMatches.length, "profiles");
      }

      // If we found enough matches in user lists, return them
      if (foundProfiles.length >= 5) {
        console.log("Found sufficient matches in user lists, skipping other searches");
        return foundProfiles;
      }

      // Try NIP-05 search (faster than relay search)
      console.log("Starting NIP-05 search for:", searchTerm);
      const nip05Profiles = await searchNip05Domains(searchTerm);
      console.log("NIP-05 search completed, found:", nip05Profiles.length, "profiles");
      foundProfiles.push(...nip05Profiles);

      // If still not enough results, try quick relay search
      if (foundProfiles.length < 10) {
        console.log("Not enough results, trying quick relay search");
        const relayProfiles = await quickRelaySearch(searchTerm, ndk);
        console.log("Quick relay search completed, found:", relayProfiles.length, "profiles");
        foundProfiles.push(...relayProfiles);
      }
      
              // AI-NOTE: 2025-01-24 - Limit results to prevent overwhelming the UI
        // For profile searches, we want quality over quantity
        if (foundProfiles.length > SEARCH_LIMITS.MAX_PROFILE_RESULTS) {
          console.log(`Limiting results from ${foundProfiles.length} to ${SEARCH_LIMITS.MAX_PROFILE_RESULTS} most relevant profiles`);
          return foundProfiles.slice(0, SEARCH_LIMITS.MAX_PROFILE_RESULTS);
        }
      
      return foundProfiles;
      
    default:
      return [];
  }
}

/**
 * Search for profiles by various criteria (display name, name, NIP-05, npub)
 * Prioritizes profiles from user's lists (follows, etc.)
 */
export async function searchProfiles(searchTerm: string): Promise<ProfileSearchResult> {
  const normalizedSearchTerm = normalizeSearchTerm(searchTerm);

  console.log("searchProfiles called with:", searchTerm, "normalized:", normalizedSearchTerm);

  // Check cache first
  const cachedProfiles = getCachedResults(normalizedSearchTerm);
  if (cachedProfiles) {
    return { profiles: cachedProfiles, Status: {} };
  }

  // Get user lists with stale-while-revalidate caching
  let userLists: any[] = [];
  let userPubkeys: Set<string> = new Set();
  try {
    const userListResult = await getUserListsWithCache();
    userLists = userListResult.lists;
    userPubkeys = userListResult.pubkeys;
    console.log(`searchProfiles: Using user lists - ${userLists.length} lists with ${userPubkeys.size} unique pubkeys`);
  } catch (error) {
    console.warn("searchProfiles: Failed to get user lists:", error);
  }

  // Wait for NDK to be properly initialized
  const ndk = await waitForNdk();
  console.log("profile_search: NDK initialized, starting search logic");

  try {
    // Determine search strategy
    const strategy = determineSearchStrategy(normalizedSearchTerm);
    console.log("profile_search: Using search strategy:", strategy);

    // Execute search strategy
    const foundProfiles = await executeSearchStrategy(strategy, normalizedSearchTerm, ndk, userLists);

    // Cache the results
    cacheSearchResults(foundProfiles, normalizedSearchTerm, ndk);

    // Add user list information to profiles and prioritize them
    const prioritizedProfiles = prioritizeProfiles(foundProfiles, userLists);

    console.log("Search completed, found profiles:", foundProfiles.length);
    console.log("Prioritized profiles - follows first:", prioritizedProfiles.length);
    return { profiles: prioritizedProfiles, Status: {} };
  } catch (error) {
    console.error("Error searching profiles:", error);
    return { profiles: [], Status: {} };
  }
}<|MERGE_RESOLUTION|>--- conflicted
+++ resolved
@@ -1,16 +1,8 @@
-<<<<<<< HEAD
-import { ndkInstance, activeInboxRelays, activeOutboxRelays } from "../ndk.ts";
-import { getUserMetadata, getNpubFromNip05 } from "./nostrUtils.ts";
-import NDK, { NDKRelaySet, NDKEvent } from "@nostr-dev-kit/ndk";
-import { searchCache } from "./searchCache.ts";
-import { searchRelays, communityRelays, secondaryRelays, localRelays } from "../consts.ts";
-=======
 import { activeInboxRelays } from "../ndk.ts";
 import { getNpubFromNip05, getUserMetadata } from "./nostrUtils.ts";
 import NDK, { NDKEvent, NDKRelaySet } from "@nostr-dev-kit/ndk";
 import { searchCache } from "./searchCache.ts";
 import { communityRelays, searchRelays, secondaryRelays } from "../consts.ts";
->>>>>>> 0dab77b9
 import { get } from "svelte/store";
 import type { NostrProfile, ProfileSearchResult } from "./search_types.ts";
 import {
@@ -19,286 +11,52 @@
   nip05Matches,
   normalizeSearchTerm,
 } from "./search_utils.ts";
-import { 
-  fetchCurrentUserLists, 
-  getPubkeysFromUserLists, 
-  isPubkeyInUserLists,
-  getListKindsForPubkey,
-  updateProfileCacheForPubkeys,
-  PEOPLE_LIST_KINDS 
-} from "./user_lists.ts";
-import { nip19 } from "nostr-tools";
-import { TIMEOUTS, SEARCH_LIMITS, CACHE_DURATIONS } from "./search_constants.ts";
-
-// AI-NOTE: 2025-01-24 - User list cache with stale-while-revalidate for performance
-// This prevents redundant relay queries by caching user lists for 5 minutes
-// Fresh cache: Return immediately
-// Stale cache: Return stale data immediately, update in background
-// No cache: Wait for fresh data
 
 /**
- * User list cache interface
+ * Search for profiles by various criteria (display name, name, NIP-05, npub)
  */
-<<<<<<< HEAD
-interface UserListCache {
-  lists: any[];
-  pubkeys: Set<string>;
-  lastUpdated: number;
-  isUpdating: boolean;
-}
-=======
 export async function searchProfiles(
   searchTerm: string,
   ndk: NDK,
 ): Promise<ProfileSearchResult> {
   const normalizedSearchTerm = normalizeSearchTerm(searchTerm);
->>>>>>> 0dab77b9
-
-/**
- * Search strategy types
- */
-type SearchStrategy = 'npub' | 'nip05' | 'userLists' | 'nip05Domains' | 'relaySearch';
-
-/**
- * Global user list cache instance
- */
-let userListCache: UserListCache | null = null;
-
-/**
- * Get user lists with stale-while-revalidate caching
- * Returns cached data immediately if available, updates in background if stale
- */
-async function getUserListsWithCache(): Promise<{ lists: any[]; pubkeys: Set<string> }> {
-  const now = Date.now();
-  
-  // If we have fresh cache, return it immediately
-  if (userListCache && (now - userListCache.lastUpdated) < CACHE_DURATIONS.SEARCH_CACHE) {
-    console.log("profile_search: Using fresh user list cache");
-    return {
-      lists: userListCache.lists,
-      pubkeys: userListCache.pubkeys
-    };
-  }
-  
-  // If we have stale cache and no update in progress, return stale data and update in background
-  if (userListCache && !userListCache.isUpdating) {
-    console.log("profile_search: Using stale user list cache, updating in background");
-    
-    // Start background update
-    userListCache.isUpdating = true;
-    updateUserListCacheInBackground().catch(error => {
-      console.warn("profile_search: Background user list cache update failed:", error);
-      if (userListCache) {
-        userListCache.isUpdating = false;
-      }
-    });
-    
-    return {
-      lists: userListCache.lists,
-      pubkeys: userListCache.pubkeys
-    };
-  }
-  
-  // If no cache or update in progress, wait for fresh data
-  console.log("profile_search: Fetching fresh user lists");
-  return await updateUserListCache();
-}
-
-/**
- * Update user list cache in background
- */
-async function updateUserListCacheInBackground(): Promise<void> {
-  try {
-    const { lists, pubkeys } = await updateUserListCache();
-    console.log("profile_search: Background user list cache update completed");
-  } catch (error) {
-    console.warn("profile_search: Background user list cache update failed:", error);
-  } finally {
-    if (userListCache) {
-      userListCache.isUpdating = false;
-    }
-  }
-}
-
-/**
- * Update user list cache with fresh data
- */
-async function updateUserListCache(): Promise<{ lists: any[]; pubkeys: Set<string> }> {
-  const lists = await fetchCurrentUserLists([...PEOPLE_LIST_KINDS]);
-  const pubkeys = getPubkeysFromUserLists(lists);
-  
-  userListCache = {
-    lists,
-    pubkeys,
-    lastUpdated: Date.now(),
-    isUpdating: false
-  };
-  
-  console.log(`profile_search: Updated user list cache with ${lists.length} lists and ${pubkeys.size} pubkeys`);
-  
-  // Update profile cache for all user list pubkeys to ensure follows are cached
-  if (pubkeys.size > 0) {
-    updateProfileCacheForPubkeys(Array.from(pubkeys)).catch(error => {
-      console.warn("profile_search: Failed to update profile cache:", error);
-    });
-  }
-  
-  return { lists, pubkeys };
-}
-
-/**
- * Clear user list cache (useful for logout or force refresh)
- */
-export function clearUserListCache(): void {
-  userListCache = null;
-  console.log("profile_search: User list cache cleared");
-}
-
-/**
- * Force refresh user list cache (useful when user follows/unfollows someone)
- */
-export async function refreshUserListCache(): Promise<void> {
-  console.log("profile_search: Forcing user list cache refresh");
-  userListCache = null;
-  await updateUserListCache();
-}
-
-/**
- * Get user list cache status for debugging
- */
-export function getUserListCacheStatus(): { 
-  hasCache: boolean; 
-  isStale: boolean; 
-  isUpdating: boolean; 
-  ageMinutes: number | null;
-  listCount: number | null;
-  pubkeyCount: number | null;
-} {
-  if (!userListCache) {
-    return { 
-      hasCache: false, 
-      isStale: false, 
-      isUpdating: false, 
-      ageMinutes: null,
-      listCount: null,
-      pubkeyCount: null
-    };
-  }
-  
-  const now = Date.now();
-  const ageMs = now - userListCache.lastUpdated;
-  const ageMinutes = Math.round(ageMs / (60 * 1000));
-  const isStale = ageMs > CACHE_DURATIONS.SEARCH_CACHE;
-  
-  return {
-    hasCache: true,
-    isStale,
-    isUpdating: userListCache.isUpdating,
-    ageMinutes,
-    listCount: userListCache.lists.length,
-    pubkeyCount: userListCache.pubkeys.size
-  };
-}
-
-<<<<<<< HEAD
-/**
- * Wait for NDK to be properly initialized
- */
-async function waitForNdk(): Promise<NDK> {
-  let ndk = get(ndkInstance);
-=======
->>>>>>> 0dab77b9
-  if (!ndk) {
-    console.log("profile_search: Waiting for NDK initialization...");
-    let retryCount = 0;
-    const maxRetries = 10;
-    const retryDelay = 500; // milliseconds
-    
-    while (retryCount < maxRetries && !ndk) {
-      await new Promise(resolve => setTimeout(resolve, retryDelay));
-      ndk = get(ndkInstance);
-      retryCount++;
-    }
-    
-    if (!ndk) {
-      console.error("profile_search: NDK not initialized after waiting");
-      throw new Error("NDK not initialized");
-    }
-  }
-  
-  return ndk;
-}
-
-/**
- * Check if search term is a valid npub/nprofile identifier
- */
-function isNostrIdentifier(searchTerm: string): boolean {
-  return searchTerm.startsWith("npub") || searchTerm.startsWith("nprofile");
-}
-
-/**
- * Check if search term is a NIP-05 address
- */
-function isNip05Address(searchTerm: string): boolean {
-  return searchTerm.includes("@");
-}
-
-/**
- * Determine search strategy based on search term
- */
-function determineSearchStrategy(searchTerm: string): SearchStrategy {
-  if (isNostrIdentifier(searchTerm)) {
-    return 'npub';
-  }
-  if (isNip05Address(searchTerm)) {
-    return 'nip05';
-  }
-  return 'userLists'; // Default to user lists first, then other strategies
-}
-
-/**
- * Search for profiles by npub/nprofile identifier
- */
-async function searchByNostrIdentifier(searchTerm: string, ndk: NDK): Promise<NostrProfile[]> {
-  try {
-<<<<<<< HEAD
-    const cleanId = searchTerm.replace(/^nostr:/, "");
-    const decoded = nip19.decode(cleanId);
-    
-    if (!decoded) {
-      return [];
-    }
-    
-    let pubkey: string;
-    if (decoded.type === "npub") {
-      pubkey = decoded.data;
-    } else if (decoded.type === "nprofile") {
-      pubkey = decoded.data.pubkey;
-    } else {
-      console.warn("Unsupported identifier type:", decoded.type);
-      return [];
-    }
-    
-    // AI-NOTE: 2025-01-24 - For npub/nprofile searches, fetch the actual event to preserve timestamp
-    const events = await ndk.fetchEvents({
-      kinds: [0],
-      authors: [pubkey],
-    });
-    
-    if (events.size > 0) {
-      // Get the most recent profile event
-      const event = Array.from(events).sort((a, b) => 
-        (b.created_at || 0) - (a.created_at || 0)
-      )[0];
-      
-      if (event && event.content) {
+
+  console.log(
+    "searchProfiles called with:",
+    searchTerm,
+    "normalized:",
+    normalizedSearchTerm,
+  );
+
+  // Check cache first
+  const cachedResult = searchCache.get("profile", normalizedSearchTerm);
+  if (cachedResult) {
+    console.log("Found cached result for:", normalizedSearchTerm);
+    const profiles = cachedResult.events
+      .map((event) => {
         try {
           const profileData = JSON.parse(event.content);
-          const profile = createProfileFromEvent(event, profileData);
-          return [profile];
-        } catch (error) {
-          console.error("Error parsing profile content for npub:", error);
-=======
+          return createProfileFromEvent(event, profileData);
+        } catch {
+          return null;
+        }
+      })
+      .filter(Boolean) as NostrProfile[];
+
+    console.log("Cached profiles found:", profiles.length);
+    return { profiles, Status: {} };
+  }
+
+  if (!ndk) {
+    console.error("NDK not initialized");
+    throw new Error("NDK not initialized");
+  }
+
+  console.log("NDK initialized, starting search logic");
+
+  let foundProfiles: NostrProfile[] = [];
+
+  try {
     // Check if it's a valid npub/nprofile first
     if (
       normalizedSearchTerm.startsWith("npub") ||
@@ -324,25 +82,10 @@
             pubkey: npub,
           };
           foundProfiles = [profile];
->>>>>>> 0dab77b9
         }
-      }
-<<<<<<< HEAD
-    }
-    
-    // Fallback to metadata
-    const metadata = await getUserMetadata(searchTerm);
-    const profileWithPubkey: NostrProfile = {
-      ...metadata,
-      pubkey: pubkey,
-    };
-    return [profileWithPubkey];
-  } catch (error) {
-    console.error("Error fetching metadata for npub:", error);
-    return [];
-  }
-}
-=======
+      } catch (e) {
+        console.error("[Search] NIP-05 lookup failed:", e);
+      }
     } else {
       // Try NIP-05 search first (faster than relay search)
       console.log("Starting NIP-05 search for:", normalizedSearchTerm);
@@ -352,143 +95,55 @@
         foundProfiles.length,
         "profiles",
       );
->>>>>>> 0dab77b9
-
-/**
- * Search for profiles by NIP-05 address
- */
-async function searchByNip05Address(searchTerm: string): Promise<NostrProfile[]> {
-  try {
-    const normalizedNip05 = searchTerm.toLowerCase();
-    const npub = await getNpubFromNip05(normalizedNip05);
-    
-    if (npub) {
-      const metadata = await getUserMetadata(npub);
-      const profile: NostrProfile = {
-        ...metadata,
-        pubkey: npub,
+
+      // If no NIP-05 results, try quick relay search
+      if (foundProfiles.length === 0) {
+        console.log("No NIP-05 results, trying quick relay search");
+        foundProfiles = await quickRelaySearch(normalizedSearchTerm, ndk);
+        console.log(
+          "Quick relay search completed, found:",
+          foundProfiles.length,
+          "profiles",
+        );
+      }
+    }
+
+    // Cache the results
+    if (foundProfiles.length > 0) {
+      const events = foundProfiles.map((profile) => {
+        const event = new NDKEvent(ndk);
+        event.content = JSON.stringify(profile);
+        event.pubkey = profile.pubkey || "";
+        return event;
+      });
+
+      const result = {
+        events,
+        secondOrder: [],
+        tTagEvents: [],
+        eventIds: new Set<string>(),
+        addresses: new Set<string>(),
+        searchType: "profile",
+        searchTerm: normalizedSearchTerm,
       };
-      return [profile];
-    }
+      searchCache.set("profile", normalizedSearchTerm, result);
+    }
+
+    console.log("Search completed, found profiles:", foundProfiles.length);
+    return { profiles: foundProfiles, Status: {} };
   } catch (error) {
-    console.error("[Search] NIP-05 lookup failed:", error);
-  }
-  
-  return [];
-}
-
-/**
- * Fuzzy match function for user list searches
- */
-function fuzzyMatch(text: string, searchTerm: string): boolean {
-  if (!text || !searchTerm) return false;
-  
-  const normalizedText = text.toLowerCase();
-  const normalizedSearchTerm = searchTerm.toLowerCase();
-  
-  // Direct substring match
-  if (normalizedText.includes(normalizedSearchTerm)) {
-    return true;
-  }
-  
-  // AI-NOTE: 2025-01-24 - More strict word boundary matching for profile searches
-  // Only match if the search term is a significant part of a word
-  const words = normalizedText.split(/[\s\-_\.]+/);
-  for (const word of words) {
-    // Only match if search term is at least 3 characters and represents a significant part of the word
-    if (normalizedSearchTerm.length >= 3) {
-      if (word.includes(normalizedSearchTerm) || normalizedSearchTerm.includes(word)) {
-        return true;
-      }
-    }
-  }
-  
-  return false;
-}
-
-/**
- * Search for profiles within user's lists with fuzzy matching
- */
-async function searchWithinUserLists(
-  searchTerm: string,
-  userLists: any[],
-  ndk: NDK,
-): Promise<NostrProfile[]> {
-  const normalizedSearchTerm = normalizeSearchTerm(searchTerm);
-  const foundProfiles: NostrProfile[] = [];
-  const processedPubkeys = new Set<string>();
-
-  // Get all pubkeys from user lists
-  const allPubkeys: string[] = [];
-  userLists.forEach(list => {
-    list.pubkeys.forEach((pubkey: string) => {
-      if (!processedPubkeys.has(pubkey)) {
-        allPubkeys.push(pubkey);
-        processedPubkeys.add(pubkey);
-      }
-    });
-  });
-
-  if (allPubkeys.length === 0) {
-    return foundProfiles;
-  }
-
-  console.log(`searchWithinUserLists: Searching ${allPubkeys.length} pubkeys from user lists with fuzzy matching`);
-
-  // Fetch profiles for all pubkeys in batches
-  for (let i = 0; i < allPubkeys.length; i += SEARCH_LIMITS.BATCH_SIZE) {
-    const batch = allPubkeys.slice(i, i + SEARCH_LIMITS.BATCH_SIZE);
-    
-    try {
-      const events = await ndk.fetchEvents({
-        kinds: [0],
-        authors: batch,
-      });
-
-      for (const event of events) {
-        try {
-          if (!event.content) continue;
-          
-          const profileData = JSON.parse(event.content);
-          const displayName = profileData.displayName || profileData.display_name || "";
-          const name = profileData.name || "";
-          const nip05 = profileData.nip05 || "";
-          const about = profileData.about || "";
-
-          // Check if any field matches the search term with exact field matching only
-          const matchesDisplayName = fieldMatches(displayName, normalizedSearchTerm);
-          const matchesName = fieldMatches(name, normalizedSearchTerm);
-          const matchesNip05 = nip05Matches(nip05, normalizedSearchTerm);
-          const matchesAbout = fieldMatches(about, normalizedSearchTerm);
-
-          if (matchesDisplayName || matchesName || matchesNip05 || matchesAbout) {
-            const profile = createProfileFromEvent(event, profileData);
-            foundProfiles.push(profile);
-          }
-        } catch {
-          // Invalid JSON, skip
-        }
-      }
-    } catch (error) {
-      console.warn("searchWithinUserLists: Error fetching batch:", error);
-    }
-  }
-
-  console.log(`searchWithinUserLists: Found ${foundProfiles.length} matching profiles in user lists with fuzzy matching`);
-  return foundProfiles;
+    console.error("Error searching profiles:", error);
+    return { profiles: [], Status: {} };
+  }
 }
 
 /**
  * Search for NIP-05 addresses across common domains
  */
-<<<<<<< HEAD
-async function searchNip05Domains(searchTerm: string): Promise<NostrProfile[]> {
-=======
 async function searchNip05Domains(
   searchTerm: string,
   ndk: NDK,
 ): Promise<NostrProfile[]> {
->>>>>>> 0dab77b9
   const foundProfiles: NostrProfile[] = [];
 
   // Enhanced list of common domains for NIP-05 lookups
@@ -526,33 +181,33 @@
   try {
     const npub = await getNpubFromNip05(gitcitadelAddress);
     if (npub) {
-<<<<<<< HEAD
-      console.log("NIP-05 search: SUCCESS! found npub for gitcitadel.com:", npub);
-      const metadata = await getUserMetadata(npub);
-=======
       console.log(
         "NIP-05 search: SUCCESS! found npub for gitcitadel.com:",
         npub,
       );
       const metadata = await getUserMetadata(npub, ndk);
->>>>>>> 0dab77b9
       const profile: NostrProfile = {
         ...metadata,
         pubkey: npub,
       };
-      console.log("NIP-05 search: created profile for gitcitadel.com:", profile);
+      console.log(
+        "NIP-05 search: created profile for gitcitadel.com:",
+        profile,
+      );
       foundProfiles.push(profile);
       return foundProfiles; // Return immediately if we found it on gitcitadel.com
     } else {
       console.log("NIP-05 search: no npub found for gitcitadel.com");
     }
-  } catch (error) {
-    console.log("NIP-05 search: error for gitcitadel.com:", error);
+  } catch (e) {
+    console.log("NIP-05 search: error for gitcitadel.com:", e);
   }
 
   // If gitcitadel.com didn't work, try other domains
   console.log("NIP-05 search: gitcitadel.com failed, trying other domains...");
-  const otherDomains = commonDomains.filter(domain => domain !== "gitcitadel.com");
+  const otherDomains = commonDomains.filter(
+    (domain) => domain !== "gitcitadel.com",
+  );
 
   // Search all other domains in parallel with timeout
   const searchPromises = otherDomains.map(async (domain) => {
@@ -567,13 +222,18 @@
           ...metadata,
           pubkey: npub,
         };
-        console.log("NIP-05 search: created profile for", nip05Address, ":", profile);
+        console.log(
+          "NIP-05 search: created profile for",
+          nip05Address,
+          ":",
+          profile,
+        );
         return profile;
       } else {
         console.log("NIP-05 search: no npub found for", nip05Address);
       }
-    } catch (error) {
-      console.log("NIP-05 search: error for", nip05Address, ":", error);
+    } catch (e) {
+      console.log("NIP-05 search: error for", nip05Address, ":", e);
       // Continue to next domain
     }
     return null;
@@ -593,50 +253,18 @@
 }
 
 /**
- * Get all available relay URLs for comprehensive search
- */
-function getAllRelayUrls(): string[] {
-  const userInboxRelays = get(activeInboxRelays);
-  const userOutboxRelays = get(activeOutboxRelays);
-  
-  // AI-NOTE: 2025-01-24 - Use ALL available relays for comprehensive profile search coverage
-  // This includes all relays from consts.ts, user's personal relays, and local relays
-  const allRelayUrls = [
-    ...searchRelays,           // Dedicated profile search relays
-    ...communityRelays,        // Community relays
-    ...secondaryRelays,        // Secondary relays
-    ...localRelays,           // Local relays
-    ...userInboxRelays,       // User's personal inbox relays  
-    ...userOutboxRelays       // User's personal outbox relays
-  ];
-  
-  // Deduplicate relay URLs
-  return [...new Set(allRelayUrls)];
-}
-
-/**
  * Quick relay search with short timeout
  */
-async function quickRelaySearch(searchTerm: string, ndk: NDK): Promise<NostrProfile[]> {
+async function quickRelaySearch(
+  searchTerm: string,
+  ndk: NDK,
+): Promise<NostrProfile[]> {
   console.log("quickRelaySearch called with:", searchTerm);
 
   // Normalize the search term for relay search
   const normalizedSearchTerm = normalizeSearchTerm(searchTerm);
   console.log("Normalized search term for relay search:", normalizedSearchTerm);
 
-<<<<<<< HEAD
-  const uniqueRelayUrls = getAllRelayUrls();
-  console.log("Using ALL available relays for profile search:", uniqueRelayUrls);
-  console.log("Relay breakdown:", {
-    searchRelays: searchRelays.length,
-    communityRelays: communityRelays.length,
-    secondaryRelays: secondaryRelays.length,
-    localRelays: localRelays.length,
-    userInboxRelays: get(activeInboxRelays).length,
-    userOutboxRelays: get(activeOutboxRelays).length,
-    totalUnique: uniqueRelayUrls.length
-  });
-=======
   // Use search relays (optimized for profiles) + user's inbox relays + community relays
   const userInboxRelays = get(activeInboxRelays);
   const quickRelayUrls = [
@@ -649,15 +277,14 @@
   // Deduplicate relay URLs
   const uniqueRelayUrls = [...new Set(quickRelayUrls)];
   console.log("Using relays for profile search:", uniqueRelayUrls);
->>>>>>> 0dab77b9
 
   // Create relay sets for parallel search
   const relaySets = uniqueRelayUrls
     .map((url) => {
       try {
         return NDKRelaySet.fromRelayUrls([url], ndk);
-      } catch (error) {
-        console.warn(`Failed to create relay set for ${url}:`, error);
+      } catch (e) {
+        console.warn(`Failed to create relay set for ${url}:`, e);
         return null;
       }
     })
@@ -671,7 +298,9 @@
       const foundInRelay: NostrProfile[] = [];
       let eventCount = 0;
 
-      console.log(`Starting search on relay ${index + 1}: ${uniqueRelayUrls[index]}`);
+      console.log(
+        `Starting search on relay ${index + 1}: ${uniqueRelayUrls[index]}`,
+      );
 
       const sub = ndk.subscribe(
         { kinds: [0] },
@@ -684,20 +313,22 @@
         try {
           if (!event.content) return;
           const profileData = JSON.parse(event.content);
-<<<<<<< HEAD
-          const displayName = profileData.displayName || profileData.display_name || "";
-=======
           const displayName = profileData.displayName ||
             profileData.display_name || "";
->>>>>>> 0dab77b9
           const display_name = profileData.display_name || "";
           const name = profileData.name || "";
           const nip05 = profileData.nip05 || "";
           const about = profileData.about || "";
 
-          // Check if any field matches the search term using exact field matching only
-          const matchesDisplayName = fieldMatches(displayName, normalizedSearchTerm);
-          const matchesDisplay_name = fieldMatches(display_name, normalizedSearchTerm);
+          // Check if any field matches the search term using normalized comparison
+          const matchesDisplayName = fieldMatches(
+            displayName,
+            normalizedSearchTerm,
+          );
+          const matchesDisplay_name = fieldMatches(
+            display_name,
+            normalizedSearchTerm,
+          );
           const matchesName = fieldMatches(name, normalizedSearchTerm);
           const matchesNip05 = nip05Matches(nip05, normalizedSearchTerm);
           const matchesAbout = fieldMatches(about, normalizedSearchTerm);
@@ -749,7 +380,7 @@
         );
         sub.stop();
         resolve(foundInRelay);
-      }, TIMEOUTS.RELAY_TIMEOUT);
+      }, 1500); // 1.5 second timeout per relay
     });
   });
 
@@ -769,211 +400,8 @@
     }
   }
 
-  console.log(`Total unique profiles found: ${Object.keys(allProfiles).length}`);
+  console.log(
+    `Total unique profiles found: ${Object.keys(allProfiles).length}`,
+  );
   return Object.values(allProfiles);
-}
-
-/**
- * Add user list information to profiles and prioritize them
- */
-function prioritizeProfiles(profiles: NostrProfile[], userLists: any[]): NostrProfile[] {
-  return profiles.map(profile => {
-    if (profile.pubkey) {
-      const inLists = isPubkeyInUserLists(profile.pubkey, userLists);
-      const listKinds = getListKindsForPubkey(profile.pubkey, userLists);
-      return {
-        ...profile,
-        isInUserLists: inLists,
-        listKinds: listKinds,
-      };
-    }
-    return profile;
-  }).sort((a, b) => {
-    const aInLists = a.isInUserLists || false;
-    const bInLists = b.isInUserLists || false;
-    
-    if (aInLists && !bInLists) return -1;
-    if (!aInLists && bInLists) return 1;
-    
-    // If both are in lists, prioritize by list kind (follows first)
-    if (aInLists && bInLists && a.listKinds && b.listKinds) {
-      const aHasFollows = a.listKinds.includes(3);
-      const bHasFollows = b.listKinds.includes(3);
-      
-      if (aHasFollows && !bHasFollows) return -1;
-      if (!aHasFollows && bHasFollows) return 1;
-    }
-    
-    return 0;
-  });
-}
-
-/**
- * Cache search results
- */
-function cacheSearchResults(profiles: NostrProfile[], searchTerm: string, ndk: NDK): void {
-  if (profiles.length > 0) {
-    const events = profiles.map((profile) => {
-      const event = new NDKEvent(ndk);
-      event.content = JSON.stringify(profile);
-      event.pubkey = profile.pubkey || "";
-      // AI-NOTE: 2025-01-24 - Preserve timestamp for proper date display
-      if (profile.created_at) {
-        event.created_at = profile.created_at;
-      }
-      return event;
-    });
-
-    const result = {
-      events,
-      secondOrder: [],
-      tTagEvents: [],
-      eventIds: new Set<string>(),
-      addresses: new Set<string>(),
-      searchType: "profile",
-      searchTerm: searchTerm,
-    };
-    searchCache.set("profile", searchTerm, result);
-  }
-}
-
-/**
- * Get cached search results
- */
-function getCachedResults(searchTerm: string): NostrProfile[] | null {
-  const cachedResult = searchCache.get("profile", searchTerm);
-  if (cachedResult) {
-    console.log("Found cached result for:", searchTerm);
-    
-    const profiles = cachedResult.events
-      .map((event) => {
-        try {
-          const profileData = JSON.parse(event.content);
-          return createProfileFromEvent(event, profileData);
-        } catch {
-          return null;
-        }
-      })
-      .filter(Boolean) as NostrProfile[];
-
-    console.log("Cached profiles found:", profiles.length);
-    return profiles;
-  }
-  
-  return null;
-}
-
-/**
- * Execute search strategy based on search term type
- */
-async function executeSearchStrategy(
-  strategy: SearchStrategy,
-  searchTerm: string,
-  ndk: NDK,
-  userLists: any[],
-): Promise<NostrProfile[]> {
-  switch (strategy) {
-    case 'npub':
-      return await searchByNostrIdentifier(searchTerm, ndk);
-      
-    case 'nip05':
-      return await searchByNip05Address(searchTerm);
-      
-    case 'userLists':
-      const foundProfiles: NostrProfile[] = [];
-      
-      // First, search within user's lists for exact matches
-      if (userLists.length > 0) {
-        console.log("Searching within user's lists first for:", searchTerm);
-        const listMatches = await searchWithinUserLists(searchTerm, userLists, ndk);
-        foundProfiles.push(...listMatches);
-        console.log("User list search completed, found:", listMatches.length, "profiles");
-      }
-
-      // If we found enough matches in user lists, return them
-      if (foundProfiles.length >= 5) {
-        console.log("Found sufficient matches in user lists, skipping other searches");
-        return foundProfiles;
-      }
-
-      // Try NIP-05 search (faster than relay search)
-      console.log("Starting NIP-05 search for:", searchTerm);
-      const nip05Profiles = await searchNip05Domains(searchTerm);
-      console.log("NIP-05 search completed, found:", nip05Profiles.length, "profiles");
-      foundProfiles.push(...nip05Profiles);
-
-      // If still not enough results, try quick relay search
-      if (foundProfiles.length < 10) {
-        console.log("Not enough results, trying quick relay search");
-        const relayProfiles = await quickRelaySearch(searchTerm, ndk);
-        console.log("Quick relay search completed, found:", relayProfiles.length, "profiles");
-        foundProfiles.push(...relayProfiles);
-      }
-      
-              // AI-NOTE: 2025-01-24 - Limit results to prevent overwhelming the UI
-        // For profile searches, we want quality over quantity
-        if (foundProfiles.length > SEARCH_LIMITS.MAX_PROFILE_RESULTS) {
-          console.log(`Limiting results from ${foundProfiles.length} to ${SEARCH_LIMITS.MAX_PROFILE_RESULTS} most relevant profiles`);
-          return foundProfiles.slice(0, SEARCH_LIMITS.MAX_PROFILE_RESULTS);
-        }
-      
-      return foundProfiles;
-      
-    default:
-      return [];
-  }
-}
-
-/**
- * Search for profiles by various criteria (display name, name, NIP-05, npub)
- * Prioritizes profiles from user's lists (follows, etc.)
- */
-export async function searchProfiles(searchTerm: string): Promise<ProfileSearchResult> {
-  const normalizedSearchTerm = normalizeSearchTerm(searchTerm);
-
-  console.log("searchProfiles called with:", searchTerm, "normalized:", normalizedSearchTerm);
-
-  // Check cache first
-  const cachedProfiles = getCachedResults(normalizedSearchTerm);
-  if (cachedProfiles) {
-    return { profiles: cachedProfiles, Status: {} };
-  }
-
-  // Get user lists with stale-while-revalidate caching
-  let userLists: any[] = [];
-  let userPubkeys: Set<string> = new Set();
-  try {
-    const userListResult = await getUserListsWithCache();
-    userLists = userListResult.lists;
-    userPubkeys = userListResult.pubkeys;
-    console.log(`searchProfiles: Using user lists - ${userLists.length} lists with ${userPubkeys.size} unique pubkeys`);
-  } catch (error) {
-    console.warn("searchProfiles: Failed to get user lists:", error);
-  }
-
-  // Wait for NDK to be properly initialized
-  const ndk = await waitForNdk();
-  console.log("profile_search: NDK initialized, starting search logic");
-
-  try {
-    // Determine search strategy
-    const strategy = determineSearchStrategy(normalizedSearchTerm);
-    console.log("profile_search: Using search strategy:", strategy);
-
-    // Execute search strategy
-    const foundProfiles = await executeSearchStrategy(strategy, normalizedSearchTerm, ndk, userLists);
-
-    // Cache the results
-    cacheSearchResults(foundProfiles, normalizedSearchTerm, ndk);
-
-    // Add user list information to profiles and prioritize them
-    const prioritizedProfiles = prioritizeProfiles(foundProfiles, userLists);
-
-    console.log("Search completed, found profiles:", foundProfiles.length);
-    console.log("Prioritized profiles - follows first:", prioritizedProfiles.length);
-    return { profiles: prioritizedProfiles, Status: {} };
-  } catch (error) {
-    console.error("Error searching profiles:", error);
-    return { profiles: [], Status: {} };
-  }
 }