--- conflicted
+++ resolved
@@ -97,18 +97,8 @@
   /**
    * Fetch profile from all available relays and cache it
    */
-<<<<<<< HEAD
   private async fetchAndCacheProfile(identifier: string, ndk?: NDK): Promise<NpubMetadata> {
     const fallback = { name: [shortenNpub(identifier)] };
-=======
-  private async fetchAndCacheProfile(
-    identifier: string,
-    ndk?: NDK,
-  ): Promise<NpubMetadata> {
-    const fallback = {
-      name: `${identifier.slice(0, 8)}...${identifier.slice(-4)}`,
-    };
->>>>>>> c8b06caa
 
     try {
       if (!ndk) {
@@ -123,7 +113,7 @@
         console.warn("UnifiedProfileCache: Invalid identifier format:", identifier, decodeError);
         return fallback;
       }
-      
+
       if (!decoded) {
         console.warn(
           "UnifiedProfileCache: Failed to decode identifier:",
@@ -216,7 +206,7 @@
   getCachedEvent(identifier: string): NDKEvent | undefined {
     const cleanId = identifier.replace(/^nostr:/, "");
     const entry = this.cache.get(cleanId);
-    
+
     if (entry) {
       const now = Date.now();
       if ((now - entry.timestamp) < this.maxAge) {
@@ -226,7 +216,7 @@
         this.cache.delete(cleanId);
       }
     }
-    
+
     return undefined;
   }
 
@@ -236,14 +226,14 @@
    */
   getCachedEvents(identifiers: string[]): NDKEvent[] {
     const events: NDKEvent[] = [];
-    
+
     for (const identifier of identifiers) {
       const event = this.getCachedEvent(identifier);
       if (event) {
         events.push(event);
       }
     }
-    
+
     return events;
   }
 
@@ -287,16 +277,16 @@
   updateOriginalEvent(identifier: string, originalEvent: NDKEvent): void {
     const cleanId = identifier.replace(/^nostr:/, "");
     const entry = this.cache.get(cleanId);
-    
+
     if (entry) {
       entry.originalEvent = originalEvent;
       this.cache.set(cleanId, entry);
-      
+
       // Also update by pubkey if different
       if (entry.pubkey && entry.pubkey !== cleanId) {
         this.cache.set(entry.pubkey, entry);
       }
-      
+
       this.saveToStorage();
       console.log("UnifiedProfileCache: Updated original event for:", cleanId, "with id:", originalEvent.id);
     }
@@ -414,25 +404,6 @@
   getAll: () => unifiedProfileCache.getAll(),
 };
 
-<<<<<<< HEAD
-=======
-// Legacy compatibility for old profileCache functions
-export async function getDisplayName(
-  pubkey: string,
-  ndk: NDK,
-): Promise<string> {
-  const profile = await unifiedProfileCache.getProfile(pubkey, ndk);
-  return profile.displayName || profile.name ||
-    `${pubkey.slice(0, 8)}...${pubkey.slice(-4)}`;
-}
-
-export function getDisplayNameSync(pubkey: string): string {
-  const profile = unifiedProfileCache.getCached(pubkey);
-  return profile?.displayName || profile?.name ||
-    `${pubkey.slice(0, 8)}...${pubkey.slice(-4)}`;
-}
-
->>>>>>> c8b06caa
 export async function batchFetchProfiles(
   pubkeys: string[],
   ndk: NDK,
