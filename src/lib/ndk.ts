import NDK, {
  NDKEvent,
  NDKNip07Signer,
  NDKRelay,
  NDKRelayAuthPolicies,
  NDKRelaySet,
  NDKUser,
} from "@nostr-dev-kit/ndk";
import { get, type Writable, writable } from "svelte/store";
import { anonymousRelays, loginStorageKey } from "./consts.ts";
import {
  buildCompleteRelaySet,
  deduplicateRelayUrls,
  testRelayConnection,
} from "./utils/relay_management.ts";
import { userStore } from "./stores/userStore.ts";
<<<<<<< HEAD
import { startNetworkStatusMonitoring, stopNetworkStatusMonitoring } from "./stores/networkStore.ts";
=======
import { userPubkey } from "./stores/authStore.Svelte.ts";
import {
  startNetworkStatusMonitoring,
  stopNetworkStatusMonitoring,
} from "./stores/networkStore.ts";
>>>>>>> 0dab77b9
import { WebSocketPool } from "./data_structures/websocket_pool.ts";
import { getContext, setContext } from "svelte";

// Re-export testRelayConnection for components that need it
export { testRelayConnection };

export const ndkSignedIn = writable(false);
export const inboxRelays = writable<string[]>([]);
export const outboxRelays = writable<string[]>([]);

// New relay management stores
export const activeInboxRelays = writable<string[]>([]);
export const activeOutboxRelays = writable<string[]>([]);

const NDK_CONTEXT_KEY = "ndk";

export function getNdkContext(): NDK {
  return getContext(NDK_CONTEXT_KEY) as NDK;
}

export function setNdkContext(ndk: NDK): void {
  setContext(NDK_CONTEXT_KEY, ndk);
}

// AI-NOTE: 2025-01-08 - Persistent relay storage to avoid recalculation
let persistentRelaySet:
  | { inboxRelays: string[]; outboxRelays: string[] }
  | null = null;
let relaySetLastUpdated: number = 0;
const RELAY_SET_CACHE_DURATION = 5 * 60 * 1000; // 5 minutes
const RELAY_SET_STORAGE_KEY = "alexandria/relay_set_cache";

/**
 * Load persistent relay set from localStorage
 */
function loadPersistentRelaySet(): {
  relaySet: { inboxRelays: string[]; outboxRelays: string[] } | null;
  lastUpdated: number;
} {
  // Only load from localStorage on client-side
  if (typeof window === "undefined") return { relaySet: null, lastUpdated: 0 };

  try {
    const stored = localStorage.getItem(RELAY_SET_STORAGE_KEY);
    if (!stored) return { relaySet: null, lastUpdated: 0 };

    const data = JSON.parse(stored);
    const now = Date.now();

    // Check if cache is expired
    if (now - data.timestamp > RELAY_SET_CACHE_DURATION) {
      localStorage.removeItem(RELAY_SET_STORAGE_KEY);
      return { relaySet: null, lastUpdated: 0 };
    }

    return { relaySet: data.relaySet, lastUpdated: data.timestamp };
  } catch (error) {
    console.warn("[NDK.ts] Failed to load persistent relay set:", error);
    localStorage.removeItem(RELAY_SET_STORAGE_KEY);
    return { relaySet: null, lastUpdated: 0 };
  }
}

/**
 * Save persistent relay set to localStorage
 */
function savePersistentRelaySet(
  relaySet: { inboxRelays: string[]; outboxRelays: string[] },
): void {
  // Only save to localStorage on client-side
  if (typeof window === "undefined") return;

  try {
    const data = {
      relaySet,
      timestamp: Date.now(),
    };
    localStorage.setItem(RELAY_SET_STORAGE_KEY, JSON.stringify(data));
  } catch (error) {
    console.warn("[NDK.ts] Failed to save persistent relay set:", error);
  }
}

/**
 * Clear persistent relay set from localStorage
 */
function clearPersistentRelaySet(): void {
  // Only clear from localStorage on client-side
  if (typeof window === "undefined") return;

  try {
    localStorage.removeItem(RELAY_SET_STORAGE_KEY);
  } catch (error) {
    console.warn("[NDK.ts] Failed to clear persistent relay set:", error);
  }
}

// AI-NOTE: userStore subscription moved to initNdk function to prevent initialization errors
// The subscription will be set up after userStore is properly initialized

/**
 * Custom authentication policy that handles NIP-42 authentication manually
 * when the default NDK authentication fails
 */
class CustomRelayAuthPolicy {
  private ndk: NDK;
  private challenges: Map<string, string> = new Map();

  constructor(ndk: NDK) {
    this.ndk = ndk;
  }

  /**
   * Handles authentication for a relay
   * @param relay The relay to authenticate with
   * @returns Promise that resolves when authentication is complete
   */
  authenticate(relay: NDKRelay): void {
    if (!this.ndk.signer || !this.ndk.activeUser) {
      console.warn(
        "[NDK.ts] No signer or active user available for relay authentication",
      );
      return;
    }

    try {
      console.debug(`[NDK.ts] Setting up authentication for ${relay.url}`);

      // Listen for AUTH challenges
      relay.on("auth", (challenge: string) => {
        console.debug(
          `[NDK.ts] Received AUTH challenge from ${relay.url}:`,
          challenge,
        );
        this.challenges.set(relay.url, challenge);
        this.handleAuthChallenge(relay, challenge);
      });

      // Listen for auth-required errors (handle via notice events)
      relay.on("notice", (message: string) => {
        if (message.includes("auth-required")) {
          console.debug(`[NDK.ts] Auth required from ${relay.url}:`, message);
          this.handleAuthRequired(relay);
        }
      });

      // Listen for successful authentication
      relay.on("authed", () => {
        console.debug(`[NDK.ts] Successfully authenticated to ${relay.url}`);
      });

      // Listen for authentication failures
      relay.on("auth:failed", (error) => {
        console.error(
          `[NDK.ts] Authentication failed for ${relay.url}:`,
          error,
        );
      });
    } catch (error) {
      console.error(
        `[NDK.ts] Error setting up authentication for ${relay.url}:`,
        error,
      );
    }
  }

  /**
   * Handles AUTH challenge from relay
   */
  private async handleAuthChallenge(
    relay: NDKRelay,
    challenge: string,
  ): Promise<void> {
    try {
      if (!this.ndk.signer || !this.ndk.activeUser) {
        console.warn("[NDK.ts] No signer available for AUTH challenge");
        return;
      }

      // Create NIP-42 authentication event
      const authEvent = {
        kind: 22242,
        created_at: Math.floor(Date.now() / 1000),
        tags: [
          ["relay", relay.url],
          ["challenge", challenge],
        ],
        content: "",
        pubkey: this.ndk.activeUser.pubkey,
      };

      // Create and sign the authentication event using NDKEvent
      const authNDKEvent = new NDKEvent(this.ndk, authEvent);
      await authNDKEvent.sign();

      // Send AUTH message to relay using the relay's publish method
      await relay.publish(authNDKEvent);
      console.debug(`[NDK.ts] Sent AUTH to ${relay.url}`);
    } catch (error) {
      console.error(
        `[NDK.ts] Error handling AUTH challenge for ${relay.url}:`,
        error,
      );
    }
  }

  /**
   * Handles auth-required error from relay
   */
  private async handleAuthRequired(relay: NDKRelay): Promise<void> {
    const challenge = this.challenges.get(relay.url);
    if (challenge) {
      await this.handleAuthChallenge(relay, challenge);
    } else {
      console.warn(
        `[NDK.ts] Auth required from ${relay.url} but no challenge available`,
      );
    }
  }
}

/**
 * Checks if the current environment might cause WebSocket protocol downgrade
 */
export function checkEnvironmentForWebSocketDowngrade(): void {
  console.debug("[NDK.ts] Environment Check for WebSocket Protocol:");

  const isLocalhost = globalThis.location.hostname === "localhost" ||
    globalThis.location.hostname === "127.0.0.1";
  const isHttp = globalThis.location.protocol === "http:";
  const isHttps = globalThis.location.protocol === "https:";

  console.debug("[NDK.ts] - Is localhost:", isLocalhost);
  console.debug("[NDK.ts] - Protocol:", globalThis.location.protocol);
  console.debug("[NDK.ts] - Is HTTP:", isHttp);
  console.debug("[NDK.ts] - Is HTTPS:", isHttps);

  if (isLocalhost && isHttp) {
    console.warn(
      "[NDK.ts] ⚠️ Running on localhost with HTTP - WebSocket downgrade to ws:// is expected",
    );
    console.warn("[NDK.ts] This is normal for development environments");
  } else if (isHttp) {
    console.error(
      "[NDK.ts] ❌ Running on HTTP - WebSocket connections will be insecure",
    );
    console.error("[NDK.ts] Consider using HTTPS in production");
  } else if (isHttps) {
    console.debug(
      "[NDK.ts] ✓ Running on HTTPS - Secure WebSocket connections should work",
    );
  }
}

/**
 * Checks WebSocket protocol support and logs diagnostic information
 */
export function checkWebSocketSupport(): void {
  console.debug("[NDK.ts] WebSocket Support Diagnostics:");
  console.debug("[NDK.ts] - Protocol:", globalThis.location.protocol);
  console.debug("[NDK.ts] - Hostname:", globalThis.location.hostname);
  console.debug("[NDK.ts] - Port:", globalThis.location.port);
  console.debug("[NDK.ts] - User Agent:", navigator.userAgent);

  // Test if secure WebSocket is supported
  try {
    WebSocketPool.instance.acquire("wss://echo.websocket.org").then((ws) => {
      console.debug("[NDK.ts] ✓ Secure WebSocket (wss://) is supported");
      WebSocketPool.instance.release(ws);
    }).catch((_) => {
      console.warn("[NDK.ts] ✗ Secure WebSocket (wss://) may not be supported");
    });
  } catch {
    console.warn("[NDK.ts] ✗ WebSocket test failed");
  }
}

/**
 * Gets the user's pubkey from local storage, if it exists.
 * @returns The user's pubkey, or null if there is no logged-in user.
 * @remarks Local storage is used in place of cookies to persist the user's login across browser
 * sessions.
 */
export function getPersistedLogin(): string | null {
  // Only access localStorage on client-side
  if (typeof window === "undefined") return null;

  const pubkey = localStorage.getItem(loginStorageKey);
  return pubkey;
}

/**
 * Writes the user's pubkey to local storage.
 * @param user The user to persist.
 * @remarks Use this function when the user logs in.  Currently, only one pubkey is stored at a
 * time.
 */
export function persistLogin(user: NDKUser): void {
  // Only access localStorage on client-side
  if (typeof window === "undefined") return;

  localStorage.setItem(loginStorageKey, user.pubkey);
}

/**
 * Clears the user's pubkey from local storage.
 * @remarks Use this function when the user logs out.
 */
export function clearLogin(): void {
  // Only access localStorage on client-side
  if (typeof window === "undefined") return;

  localStorage.removeItem(loginStorageKey);
}

/**
 * Constructs a key use to designate a user's relay lists in local storage.
 * @param user The user for whom to construct the key.
 * @param type The type of relay list to designate.
 * @returns The constructed key.
 */
function getRelayStorageKey(user: NDKUser, type: "inbox" | "outbox"): string {
  return `${loginStorageKey}/${user.pubkey}/${type}`;
}

export function clearPersistedRelays(user: NDKUser): void {
  // Only access localStorage on client-side
  if (typeof window === "undefined") return;

  localStorage.removeItem(getRelayStorageKey(user, "inbox"));
  localStorage.removeItem(getRelayStorageKey(user, "outbox"));
}

/**
 * Ensures a relay URL uses secure WebSocket protocol
 * @param url The relay URL to secure
 * @returns The URL with appropriate protocol (ws:// for localhost, wss:// for remote)
 */
function ensureSecureWebSocket(url: string): string {
  // For localhost, always use ws:// (never wss://)
  if (url.includes("localhost") || url.includes("127.0.0.1")) {
    // Convert any wss://localhost to ws://localhost
    return url.replace(/^wss:\/\//, "ws://");
  }

  // Replace ws:// with wss:// for remote relays
  const secureUrl = url.replace(/^ws:\/\//, "wss://");

  if (secureUrl !== url) {
    console.warn(
      `[NDK.ts] Protocol upgrade for remote relay: ${url} -> ${secureUrl}`,
    );
  }

  return secureUrl;
}

/**
 * Creates a relay with proper authentication handling
 */
function createRelayWithAuth(url: string, ndk: NDK): NDKRelay {
  try {
    // Reduce verbosity in development - only log relay creation if debug mode is enabled
    if (process.env.NODE_ENV === "development" && process.env.DEBUG_RELAYS) {
      console.debug(`[NDK.ts] Creating relay with URL: ${url}`);
    }

    // Ensure the URL is using appropriate protocol
    const secureUrl = ensureSecureWebSocket(url);

    // Add connection timeout and error handling
    const relay = new NDKRelay(
      secureUrl,
      NDKRelayAuthPolicies.signIn({ ndk }),
      ndk,
    );

    // Set up connection timeout
    const connectionTimeout = setTimeout(() => {
      try {
        // Only log connection timeouts if debug mode is enabled
        if (
          process.env.NODE_ENV === "development" && process.env.DEBUG_RELAYS
        ) {
          console.debug(`[NDK.ts] Connection timeout for ${secureUrl}`);
        }
        relay.disconnect();
      } catch {
        // Silently ignore disconnect errors
      }
    }, 5000); // 5 second timeout

    // Set up custom authentication handling only if user is signed in
    if (ndk.signer && ndk.activeUser) {
      const authPolicy = new CustomRelayAuthPolicy(ndk);
      relay.on("connect", () => {
        try {
          // Only log successful connections if debug mode is enabled
          if (
            process.env.NODE_ENV === "development" && process.env.DEBUG_RELAYS
          ) {
            console.debug(`[NDK.ts] Relay connected: ${secureUrl}`);
          }
          clearTimeout(connectionTimeout);
          authPolicy.authenticate(relay);
        } catch {
          // Silently handle connect handler errors
        }
      });
    } else {
      relay.on("connect", () => {
        try {
          // Only log successful connections if debug mode is enabled
          if (
            process.env.NODE_ENV === "development" && process.env.DEBUG_RELAYS
          ) {
            console.debug(`[NDK.ts] Relay connected: ${secureUrl}`);
          }
          clearTimeout(connectionTimeout);
        } catch {
          // Silently handle connect handler errors
        }
      });
    }

    // Add error handling
    relay.on("disconnect", () => {
      try {
        console.debug(`[NDK.ts] Relay disconnected: ${secureUrl}`);
        clearTimeout(connectionTimeout);
      } catch {
        // Silently handle disconnect handler errors
      }
    });

    return relay;
  } catch (error) {
    // If relay creation fails, try to use an anonymous relay as fallback
    console.debug(
      `[NDK.ts] Failed to create relay for ${url}, trying anonymous relay fallback`,
    );

    // Find an anonymous relay that's not the same as the failed URL
    const fallbackUrl = anonymousRelays.find((relay) => relay !== url) ||
      anonymousRelays[0];

    if (fallbackUrl) {
      console.debug(
        `[NDK.ts] Using anonymous relay as fallback: ${fallbackUrl}`,
      );
      try {
        const fallbackRelay = new NDKRelay(
          fallbackUrl,
          NDKRelayAuthPolicies.signIn({ ndk }),
          ndk,
        );
        return fallbackRelay;
      } catch (fallbackError) {
        console.debug(
          `[NDK.ts] Fallback relay creation also failed: ${fallbackError}`,
        );
      }
    }

    // If all else fails, create a minimal relay that will fail gracefully
    console.debug(
      `[NDK.ts] All fallback attempts failed, creating minimal relay for ${url}`,
    );
    const minimalRelay = new NDKRelay(url, undefined, ndk);
    return minimalRelay;
  }
}

/**
 * Gets the active relay set for the current user
 * @param ndk NDK instance
 * @returns Promise that resolves to object with inbox and outbox relay arrays
 */
export async function getActiveRelaySet(
  ndk: NDK,
): Promise<{ inboxRelays: string[]; outboxRelays: string[] }> {
  const user = get(userStore);
  console.debug("[NDK.ts] getActiveRelaySet: User state:", {
    signedIn: user.signedIn,
    hasNdkUser: !!user.ndkUser,
    pubkey: user.pubkey,
  });

  if (user.signedIn && user.ndkUser) {
    console.debug(
      "[NDK.ts] getActiveRelaySet: Building relay set for authenticated user:",
      user.ndkUser.pubkey,
    );
    return await buildCompleteRelaySet(ndk, user.ndkUser);
  } else {
    console.debug(
      "[NDK.ts] getActiveRelaySet: Building relay set for anonymous user",
    );
    return await buildCompleteRelaySet(ndk, null);
  }
}

/**
 * Updates the active relay stores and NDK pool with new relay URLs
 * @param ndk NDK instance
 * @param forceUpdate Force update even if cached (default: false)
 */
export async function updateActiveRelayStores(
  ndk: NDK,
  forceUpdate: boolean = false,
): Promise<void> {
  try {
    // AI-NOTE: 2025-01-08 - Use persistent relay set to avoid recalculation
    const now = Date.now();
    const cacheExpired = now - relaySetLastUpdated > RELAY_SET_CACHE_DURATION;

    // Load from persistent storage if not already loaded
    if (!persistentRelaySet) {
      const loaded = loadPersistentRelaySet();
      persistentRelaySet = loaded.relaySet;
      relaySetLastUpdated = loaded.lastUpdated;
    }

    if (!forceUpdate && persistentRelaySet && !cacheExpired) {
      console.debug("[NDK.ts] updateActiveRelayStores: Using cached relay set");
      activeInboxRelays.set(persistentRelaySet.inboxRelays);
      activeOutboxRelays.set(persistentRelaySet.outboxRelays);
      return;
    }

    console.debug(
      "[NDK.ts] updateActiveRelayStores: Starting relay store update",
    );

    // Get the active relay set from the relay management system
    const relaySet = await getActiveRelaySet(ndk);
    console.debug("[NDK.ts] updateActiveRelayStores: Got relay set:", relaySet);

    // Cache the relay set
    persistentRelaySet = relaySet;
    relaySetLastUpdated = now;
    savePersistentRelaySet(relaySet); // Save to persistent storage

    // Update the stores with the new relay configuration
    activeInboxRelays.set(relaySet.inboxRelays);
    activeOutboxRelays.set(relaySet.outboxRelays);
    console.debug(
      "[NDK.ts] updateActiveRelayStores: Updated stores with inbox:",
      relaySet.inboxRelays.length,
      "outbox:",
      relaySet.outboxRelays.length,
    );

    // Add relays to NDK pool (deduplicated)
    const allRelayUrls = deduplicateRelayUrls([
      ...relaySet.inboxRelays,
      ...relaySet.outboxRelays,
    ]);
    // Reduce verbosity in development - only log relay addition if debug mode is enabled
    if (process.env.NODE_ENV === "development" && process.env.DEBUG_RELAYS) {
      console.debug(
        "[NDK.ts] updateActiveRelayStores: Adding",
        allRelayUrls.length,
        "relays to NDK pool",
      );
    }

    for (const url of allRelayUrls) {
      try {
        const relay = createRelayWithAuth(url, ndk);
        ndk.pool?.addRelay(relay);
      } catch (error) {
        console.debug(
          "[NDK.ts] updateActiveRelayStores: Failed to add relay",
          url,
          ":",
          error,
        );
      }
    }

    console.debug(
      "[NDK.ts] updateActiveRelayStores: Relay store update completed",
    );
  } catch (error) {
    console.warn(
      "[NDK.ts] updateActiveRelayStores: Error updating relay stores:",
      error,
    );
  }
}

/**
 * Logs the current relay configuration to console
 */
export function logCurrentRelayConfiguration(): void {
  const inboxRelays = get(activeInboxRelays);
  const outboxRelays = get(activeOutboxRelays);

  console.log("🔌 Current Relay Configuration:");
  console.log("📥 Inbox Relays:", inboxRelays);
  console.log("📤 Outbox Relays:", outboxRelays);
  console.log(
    `📊 Total: ${inboxRelays.length} inbox, ${outboxRelays.length} outbox`,
  );
}

/**
 * Clears the relay set cache to force a rebuild
 */
export function clearRelaySetCache(): void {
  console.debug("[NDK.ts] Clearing relay set cache");
  persistentRelaySet = null;
  relaySetLastUpdated = 0;
  // Clear from localStorage as well (client-side only)
  if (typeof window !== "undefined") {
    localStorage.removeItem("alexandria/relay_set_cache");
  }
}

/**
 * Updates relay stores when user state changes
 * @param ndk NDK instance
 */
export async function refreshRelayStores(ndk: NDK): Promise<void> {
  console.debug("[NDK.ts] Refreshing relay stores due to user state change");
  clearRelaySetCache(); // Clear cache when user state changes
  await updateActiveRelayStores(ndk, true); // Force update
}

/**
 * Updates relay stores when network condition changes
 * @param ndk NDK instance
 */
export async function refreshRelayStoresOnNetworkChange(
  ndk: NDK,
): Promise<void> {
  console.debug(
    "[NDK.ts] Refreshing relay stores due to network condition change",
  );
  await updateActiveRelayStores(ndk);
}

/**
 * Starts network monitoring for relay optimization
 * @param ndk NDK instance
 */
export function startNetworkMonitoringForRelays(): void {
  // Use centralized network monitoring instead of separate monitoring
  startNetworkStatusMonitoring();
}

/**
 * Creates NDKRelaySet from relay URLs with proper authentication
 * @param relayUrls Array of relay URLs
 * @param ndk NDK instance
 * @returns NDKRelaySet
 */
function createRelaySetFromUrls(relayUrls: string[], ndk: NDK): NDKRelaySet {
  const relays = relayUrls.map((url) =>
    new NDKRelay(url, NDKRelayAuthPolicies.signIn({ ndk }), ndk)
  );

  return new NDKRelaySet(new Set(relays), ndk);
}

/**
 * Gets the active relay set as NDKRelaySet for use in queries
 * @param ndk NDK instance
 * @param useInbox Whether to use inbox relays (true) or outbox relays (false)
 * @returns Promise that resolves to NDKRelaySet
 */
export async function getActiveRelaySetAsNDKRelaySet(
  ndk: NDK,
  useInbox: boolean = true,
): Promise<NDKRelaySet> {
  const relaySet = await getActiveRelaySet(ndk);
  const urls = useInbox ? relaySet.inboxRelays : relaySet.outboxRelays;

  return createRelaySetFromUrls(urls, ndk);
}

/**
 * Initializes an instance of NDK with the new relay management system
 * @returns The initialized NDK instance
 */
export function initNdk(): NDK {
  console.debug("[NDK.ts] Initializing NDK with new relay management system");

  const ndk = new NDK({
    autoConnectUserRelays: false, // We'll manage relays manually
    enableOutboxModel: true,
  });

  // Set up custom authentication policy
  ndk.relayAuthDefaultPolicy = NDKRelayAuthPolicies.signIn({ ndk });

  // Connect with better error handling and reduced retry attempts
  let retryCount = 0;
  const maxRetries = 1; // Reduce to 1 retry

  const attemptConnection = async () => {
    // Only attempt connection on client-side
    if (typeof window === "undefined") {
      console.debug("[NDK.ts] Skipping NDK connection during SSR");
      return;
    }

    try {
      await ndk.connect();
      console.debug("[NDK.ts] NDK connected successfully");
      // Update relay stores after connection
      await updateActiveRelayStores(ndk);
      // Start network monitoring for relay optimization
      startNetworkMonitoringForRelays();
    } catch (error) {
      console.warn("[NDK.ts] Failed to connect NDK:", error);

      // Only retry a limited number of times
      if (retryCount < maxRetries) {
        retryCount++;
        console.debug(
          `[NDK.ts] Attempting to reconnect (${retryCount}/${maxRetries})...`,
        );
        // Use a more reasonable retry delay and prevent memory leaks
        setTimeout(() => {
          attemptConnection();
        }, 2000 * retryCount); // Exponential backoff
      } else {
        console.warn(
          "[NDK.ts] Max retries reached, continuing with limited functionality",
        );
        // Still try to update relay stores even if connection failed
        try {
          await updateActiveRelayStores(ndk);
          startNetworkMonitoringForRelays();
        } catch (storeError) {
          console.warn("[NDK.ts] Failed to update relay stores:", storeError);
        }
      }
    }
  };

  // Only attempt connection on client-side
  if (typeof window !== "undefined") {
    attemptConnection();
  }

  // AI-NOTE: Set up userStore subscription after NDK initialization to prevent initialization errors
  userStore.subscribe(async (userState) => {
    ndkSignedIn.set(userState.signedIn);

    // Refresh relay stores when user state changes
    if (ndk) {
      try {
        await refreshRelayStores(ndk);
      } catch (error) {
        console.warn(
          "[NDK.ts] Failed to refresh relay stores on user state change:",
          error,
        );
      }
    }
  });

  return ndk;
}

/**
 * Cleans up NDK resources to prevent memory leaks
 * Should be called when the application is shutting down or when NDK needs to be reset
 */
export function cleanupNdk(): void {
  console.debug("[NDK.ts] Cleaning up NDK resources");

  const ndk = getNdkContext();
  if (ndk) {
    try {
      // Disconnect from all relays
      if (ndk.pool) {
        for (const relay of ndk.pool.relays.values()) {
          relay.disconnect();
        }
      }

      // Drain the WebSocket pool
      WebSocketPool.instance.drain();

      // Stop network monitoring
      stopNetworkStatusMonitoring();

      console.debug("[NDK.ts] NDK cleanup completed");
    } catch (error) {
      console.warn("[NDK.ts] Error during NDK cleanup:", error);
    }
  }
}

/**
 * Signs in with a NIP-07 browser extension using the new relay management system
 * @returns The user's profile, if it is available
 * @throws If sign-in fails
 */
export async function loginWithExtension(
  pubkey?: string,
): Promise<NDKUser | null> {
  try {
    const ndk = getNdkContext();
    const signer = new NDKNip07Signer();
    const signerUser = await signer.user();

    // TODO: Handle changing pubkeys.
    if (pubkey && signerUser.pubkey !== pubkey) {
      console.debug("[NDK.ts] Switching pubkeys from last login.");
    }



    const user = ndk.getUser({ pubkey: signerUser.pubkey });

    // Update relay stores with the new system
    await updateActiveRelayStores(ndk);

    ndk.signer = signer;
    ndk.activeUser = user;

    setNdkContext(ndk);
    ndkSignedIn.set(true);

    return user;
  } catch (e) {
    throw new Error(`Failed to sign in with NIP-07 extension: ${e}`);
  }
}

/**
 * Handles logging out a user.
 * @param user The user to log out.
 */
export function logout(user: NDKUser): void {
  clearLogin();
  clearPersistedRelays(user);

  ndkSignedIn.set(false);

  // Clear relay stores
  activeInboxRelays.set([]);
  activeOutboxRelays.set([]);

  // AI-NOTE: 2025-01-08 - Clear persistent relay set on logout
  persistentRelaySet = null;
  relaySetLastUpdated = 0;
  clearPersistentRelaySet(); // Clear persistent storage

  // Stop network monitoring
  stopNetworkStatusMonitoring();

  // Re-initialize with anonymous instance
  const newNdk = initNdk();
  setNdkContext(newNdk);
}<|MERGE_RESOLUTION|>--- conflicted
+++ resolved
@@ -14,15 +14,11 @@
   testRelayConnection,
 } from "./utils/relay_management.ts";
 import { userStore } from "./stores/userStore.ts";
-<<<<<<< HEAD
-import { startNetworkStatusMonitoring, stopNetworkStatusMonitoring } from "./stores/networkStore.ts";
-=======
 import { userPubkey } from "./stores/authStore.Svelte.ts";
 import {
   startNetworkStatusMonitoring,
   stopNetworkStatusMonitoring,
 } from "./stores/networkStore.ts";
->>>>>>> 0dab77b9
 import { WebSocketPool } from "./data_structures/websocket_pool.ts";
 import { getContext, setContext } from "svelte";
 
@@ -30,6 +26,7 @@
 export { testRelayConnection };
 
 export const ndkSignedIn = writable(false);
+export const activePubkey = writable<string | null>(null);
 export const inboxRelays = writable<string[]>([]);
 export const outboxRelays = writable<string[]>([]);
 
@@ -839,7 +836,8 @@
       console.debug("[NDK.ts] Switching pubkeys from last login.");
     }
 
-
+    activePubkey.set(signerUser.pubkey);
+    userPubkey.set(signerUser.pubkey);
 
     const user = ndk.getUser({ pubkey: signerUser.pubkey });
 
@@ -865,7 +863,8 @@
 export function logout(user: NDKUser): void {
   clearLogin();
   clearPersistedRelays(user);
-
+  activePubkey.set(null);
+  userPubkey.set(null);
   ndkSignedIn.set(false);
 
   // Clear relay stores
