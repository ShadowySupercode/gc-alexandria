--- conflicted
+++ resolved
@@ -523,82 +523,7 @@
   }
 
   // Encoding utilities
-<<<<<<< HEAD
   encoding = NostrEncodingImpl;
-=======
-  encoding: NostrEncoding = {
-    encodeNpub: (pubkey: string): string => {
-      const words = bech32.toWords(hexToBytes(pubkey));
-      return bech32.encode('npub', words);
-    },
-
-    encodeNote: (noteId: string): string => {
-      const words = bech32.toWords(hexToBytes(noteId));
-      return bech32.encode('note', words);
-    },
-
-    encodeNevent: (params: { id: string; relays?: string[] }): string => {
-      const words = bech32.toWords(hexToBytes(params.id));
-      const data = { type: 'nevent', data: { id: params.id, relays: params.relays } };
-      return bech32.encode('nevent', words);
-    },
-
-    encodeNprofile: (params: { pubkey: string; relays?: string[] }): string => {
-      const words = bech32.toWords(hexToBytes(params.pubkey));
-      const data = { type: 'nprofile', data: { pubkey: params.pubkey, relays: params.relays } };
-      return bech32.encode('nprofile', words);
-    },
-
-    encodeNaddr: (params: { 
-      pubkey: string; 
-      kind: number; 
-      identifier: string; 
-      relays?: string[] 
-    }): string => {
-      const data = {
-        type: 'naddr',
-        data: {
-          pubkey: params.pubkey,
-          kind: params.kind,
-          identifier: params.identifier,
-          relays: params.relays
-        }
-      };
-      const jsonString = JSON.stringify(data);
-      const bytes = new TextEncoder().encode(jsonString);
-      const words = bech32.toWords(bytes);
-      return bech32.encode("naddr", words, false);
-    },
-
-    decode: (input: string) => {
-      try {
-        // Type assertion to satisfy bech32's type system
-        const bech32Input = input as `${string}1${string}`;
-        const decoded = bech32.decode(bech32Input, false);
-        if (!decoded) throw new Error('Invalid bech32 string');
-        
-        const { prefix, words } = decoded;
-        const data = new TextDecoder().decode(bech32.fromWords(words));
-        try {
-          const parsed = JSON.parse(data);
-          return {
-            type: parsed.type,
-            data: parsed.data
-          };
-        } catch {
-          // If not JSON, it's a simple encoded value
-          return {
-            type: prefix as 'note' | 'npub' | 'nevent' | 'nprofile' | 'naddr',
-            data: bytesToHex(new Uint8Array(bech32.fromWords(words)))
-          };
-        }
-      } catch (error: unknown) {
-        const message = error instanceof Error ? error.message : 'Unknown error';
-        throw new Error(`Failed to decode bech32 string: ${message}`);
-      }
-    }
-  };
->>>>>>> 1b6ed5aa
 
   /**
    * Decodes a NIP-19 identifier into its components.
