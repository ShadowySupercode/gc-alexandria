<script lang="ts">
  import { parseBasicmarkup } from "$lib/utils/markup/basicMarkupParser";
  import { getMimeTags } from "$lib/utils/mime";
  import { userBadge } from "$lib/snippets/UserSnippets.svelte";
  import { toNpub } from "$lib/utils/nostrUtils";
  import { neventEncode, naddrEncode, nprofileEncode } from "$lib/utils";
  import { standardRelays } from "$lib/consts";
  import type { NDKEvent } from '$lib/utils/nostrUtils';
  import { getMatchingTags } from '$lib/utils/nostrUtils';
<<<<<<< HEAD
  import { nip19 } from 'nostr-tools';
=======
  import ProfileHeader from "$components/cards/ProfileHeader.svelte";
>>>>>>> c201135d

  const { event, profile = null, searchValue = null } = $props<{
    event: NDKEvent;
    profile?: {
      name?: string;
      display_name?: string;
      about?: string;
      picture?: string;
      banner?: string;
      website?: string;
      lud16?: string;
      nip05?: string;
    } | null;
    searchValue?: string | null;
  }>();

  let showFullContent = $state(false);
  let parsedContent = $state('');
  let contentPreview = $state('');

  function getEventTitle(event: NDKEvent): string {
    return getMatchingTags(event, 'title')[0]?.[1] || 'Untitled';
  }

  function getEventSummary(event: NDKEvent): string {
    return getMatchingTags(event, 'summary')[0]?.[1] || '';
  }

  function getEventHashtags(event: NDKEvent): string[] {
    return getMatchingTags(event, 't').map((tag: string[]) => tag[1]);
  }

  function getEventTypeDisplay(event: NDKEvent): string {
    const [mTag, MTag] = getMimeTags(event.kind || 0);
    return MTag[1].split('/')[1] || `Event Kind ${event.kind}`;
  }

  function renderTag(tag: string[]): string {
    if (tag[0] === 'a' && tag.length > 1) {
      const [kind, pubkey, d] = tag[1].split(':');
      return `<a href='/events?id=${naddrEncode({kind: +kind, pubkey, tags: [['d', d]], content: '', id: '', sig: ''} as any, standardRelays)}' class='underline text-primary-700'>a:${tag[1]}</a>`;
    } else if (tag[0] === 'e' && tag.length > 1) {
      return `<a href='/events?id=${neventEncode({id: tag[1], kind: 1, content: '', tags: [], pubkey: '', sig: ''} as any, standardRelays)}' class='underline text-primary-700'>e:${tag[1]}</a>`;
    } else {
      return `<span class='bg-primary-50 text-primary-800 px-2 py-1 rounded text-xs font-mono'>${tag[0]}:${tag[1]}</span>`;
    }
  }

  $effect(() => {
    if (event && event.kind !== 0 && event.content) {
      parseBasicmarkup(event.content).then(html => {
        parsedContent = html;
        contentPreview = html.slice(0, 250);
      });
    }
  });

  // --- Identifier helpers ---
  function getIdentifiers(event: NDKEvent, profile: any): { label: string, value: string, link?: string }[] {
    const ids: { label: string, value: string, link?: string }[] = [];
    if (event.kind === 0) {
      // NIP-05
      const nip05 = profile?.nip05 || getMatchingTags(event, 'nip05')[0]?.[1];
      if (nip05) ids.push({ label: 'NIP-05', value: nip05 });
      // npub
      const npub = toNpub(event.pubkey);
      if (npub) ids.push({ label: 'npub', value: npub, link: `/events?id=${npub}` });
      // nprofile
      ids.push({ label: 'nprofile', value: nprofileEncode(event.pubkey, standardRelays), link: `/events?id=${nprofileEncode(event.pubkey, standardRelays)}` });
      // nevent
      ids.push({ label: 'nevent', value: neventEncode(event, standardRelays), link: `/events?id=${neventEncode(event, standardRelays)}` });
      // hex pubkey
      ids.push({ label: 'pubkey', value: event.pubkey });
    } else {
      // nevent
      ids.push({ label: 'nevent', value: neventEncode(event, standardRelays), link: `/events?id=${neventEncode(event, standardRelays)}` });
      // naddr (if addressable)
      try {
        const naddr = naddrEncode(event, standardRelays);
        ids.push({ label: 'naddr', value: naddr, link: `/events?id=${naddr}` });
      } catch {}
      // hex id
      ids.push({ label: 'id', value: event.id });
    }
    return ids;
  }

  function isCurrentSearch(value: string): boolean {
    if (!searchValue) return false;
    // Compare ignoring case and possible nostr: prefix
    const norm = (s: string) => s.replace(/^nostr:/, '').toLowerCase();
    return norm(value) === norm(searchValue);
  }
</script>

<div class="flex flex-col space-y-4">
  {#if event.kind !== 0 && getEventTitle(event)}
    <h2 class="text-2xl font-bold text-gray-900 dark:text-gray-100">{getEventTitle(event)}</h2>
  {/if}

  <div class="flex items-center space-x-2">
    {#if toNpub(event.pubkey)}
      <span class="text-gray-600 dark:text-gray-400">Author: {@render userBadge(toNpub(event.pubkey) as string, profile?.display_name || event.pubkey)}</span>
    {:else}
      <span class="text-gray-600 dark:text-gray-400">Author: {profile?.display_name || event.pubkey}</span>
    {/if}
  </div>

  <div class="flex items-center space-x-2">
    <span class="text-gray-600 dark:text-gray-400">Kind:</span>
    <span class="font-mono">{event.kind}</span>
    <span class="text-gray-600 dark:text-gray-400">({getEventTypeDisplay(event)})</span>
  </div>

  {#if getEventSummary(event)}
    <div class="flex flex-col space-y-1">
      <span class="text-gray-600 dark:text-gray-400">Summary:</span>
      <p class="text-gray-800 dark:text-gray-200">{getEventSummary(event)}</p>
    </div>
  {/if}

  {#if getEventHashtags(event).length}
    <div class="flex flex-col space-y-1">
      <span class="text-gray-600 dark:text-gray-400">Tags:</span>
      <div class="flex flex-wrap gap-2">
        {#each getEventHashtags(event) as tag}
          <span class="px-2 py-1 rounded bg-primary-100 text-primary-700 text-sm font-medium">#{tag}</span>
        {/each}
      </div>
    </div>
  {/if}

  <!-- Content -->
  <div class="flex flex-col space-y-1">
    {#if event.kind !== 0}
      <span class="text-gray-600 dark:text-gray-400">Content:</span>
      <div class="prose dark:prose-invert max-w-none">
        {@html showFullContent ? parsedContent : contentPreview}
        {#if !showFullContent && parsedContent.length > 250}
          <button class="mt-2 text-primary-600 hover:text-primary-800 dark:text-primary-400 dark:hover:text-primary-300" onclick={() => showFullContent = true}>Show more</button>
        {/if}
      </div>
    {/if}
  </div>

  <!-- If event is profile -->
  {#if event.kind === 0}
    <ProfileHeader {event} {profile} />
  {/if}

  <!-- Tags Array -->
  {#if event.tags && event.tags.length}
    <div class="flex flex-col space-y-1">
      <span class="text-gray-600 dark:text-gray-400">Event Tags:</span>
      <div class="flex flex-wrap gap-2">
        {#each event.tags as tag}
          {@html renderTag(tag)}
        {/each}
      </div>
    </div>
  {/if}

  <!-- Identifier List -->
  <div class="flex flex-col space-y-1">
    <span class="text-gray-600 dark:text-gray-400">Identifiers:</span>
    <div class="flex flex-wrap gap-2">
      {#each getIdentifiers(event, profile) as id}
        {#if id.link}
          <a href={id.link}
            class="px-2 py-1 rounded border font-mono text-xs bg-primary-50 dark:bg-primary-900 hover:bg-primary-100 dark:hover:bg-primary-800 transition-all {isCurrentSearch(id.value) ? 'border-primary-500 ring-2 ring-primary-400' : 'border-gray-300'}"
            >{id.label}: {id.value}</a>
        {:else}
          <span class="px-2 py-1 rounded border font-mono text-xs bg-primary-50 dark:bg-primary-900 {isCurrentSearch(id.value) ? 'border-primary-500 ring-2 ring-primary-400' : 'border-gray-300'}"
            >{id.label}: {id.value}</span>
        {/if}
      {/each}
    </div>
  </div>

  <!-- Raw Event JSON -->
  <details class="bg-primary-50 dark:bg-primary-900 rounded p-4">
    <summary class="cursor-pointer font-semibold text-primary-700 dark:text-primary-300 mb-2">
      Show Raw Event JSON
    </summary>
    <pre
      class="overflow-x-auto text-xs bg-highlight dark:bg-primary-900 rounded p-4 mt-2 font-mono"
      style="line-height: 1.7; font-size: 1rem;"
    >
      {JSON.stringify(event.rawEvent(), null, 2)}
    </pre>
  </details>
</div> <|MERGE_RESOLUTION|>--- conflicted
+++ resolved
@@ -7,11 +7,7 @@
   import { standardRelays } from "$lib/consts";
   import type { NDKEvent } from '$lib/utils/nostrUtils';
   import { getMatchingTags } from '$lib/utils/nostrUtils';
-<<<<<<< HEAD
-  import { nip19 } from 'nostr-tools';
-=======
   import ProfileHeader from "$components/cards/ProfileHeader.svelte";
->>>>>>> c201135d
 
   const { event, profile = null, searchValue = null } = $props<{
     event: NDKEvent;
