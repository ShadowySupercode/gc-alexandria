<script lang="ts">
<<<<<<< HEAD
  import { parseEmbeddedMarkup } from "$lib/utils/markup/embeddedMarkupParser";
  import EmbeddedEventRenderer from "./EmbeddedEventRenderer.svelte";
=======
>>>>>>> 0dab77b9
  import { getMimeTags } from "$lib/utils/mime";
  import { userBadge } from "$lib/snippets/UserSnippets.svelte";
  import { toNpub } from "$lib/utils/nostrUtils";
  import { neventEncode, naddrEncode, nprofileEncode } from "$lib/utils";
<<<<<<< HEAD
  import { nip19 } from "nostr-tools";
=======
>>>>>>> 0dab77b9
  import { activeInboxRelays } from "$lib/ndk";
  import type { NDKEvent } from "$lib/utils/nostrUtils";
  import { getMatchingTags } from "$lib/utils/nostrUtils";
  import ProfileHeader from "$components/cards/ProfileHeader.svelte";
  import { goto } from "$app/navigation";
  import { onMount } from "svelte";
  import { getUserMetadata } from "$lib/utils/nostrUtils";
  import CopyToClipboard from "$lib/components/util/CopyToClipboard.svelte";
  import { navigateToEvent } from "$lib/utils/nostrEventService";
  import ContainingIndexes from "$lib/components/util/ContainingIndexes.svelte";
  import Notifications from "$lib/components/Notifications.svelte";
<<<<<<< HEAD
  import { parseRepostContent } from "$lib/utils/notification_utils";
  import { checkCommunity } from "$lib/utils/search_utility";
  import { isPubkeyInUserLists, fetchCurrentUserLists } from "$lib/utils/user_lists";
=======
  import EmbeddedEvent from "./embedded_events/EmbeddedEvent.svelte";
>>>>>>> 0dab77b9

  const {
    event,
    profile = null,
<<<<<<< HEAD
    searchValue = null,
    communityStatusMap = {},
=======
>>>>>>> 0dab77b9
  } = $props<{
    event: NDKEvent;
    profile?: {
      name?: string;
      display_name?: string;
      about?: string;
      picture?: string;
      banner?: string;
      website?: string;
      lud16?: string;
      nip05?: string;
    } | null;
<<<<<<< HEAD
    searchValue?: string | null;
    communityStatusMap?: Record<string, boolean>;
=======
>>>>>>> 0dab77b9
  }>();

  let authorDisplayName = $state<string | undefined>(undefined);
<<<<<<< HEAD
  let communityStatus = $state<boolean | null>(null);
  let isInUserLists = $state<boolean | null>(null);

  // Determine if content should be truncated
  let shouldTruncate = $state(false);
  
  $effect(() => {
    shouldTruncate = event.content.length > 250 && !showFullContent;
  });
=======
  let showFullContent = $state(false);
  let shouldTruncate = $derived(event.content.length > 250 && !showFullContent);
>>>>>>> 0dab77b9

  // Check community status and user list status for the event author
  $effect(() => {
    if (event?.pubkey) {
      // First check if we have cached profileData with user list information
      const cachedProfileData = (event as any).profileData;
      console.log(`[EventDetails] Checking user list status for ${event.pubkey}, cached profileData:`, cachedProfileData);
      
      if (cachedProfileData && typeof cachedProfileData.isInUserLists === 'boolean') {
        isInUserLists = cachedProfileData.isInUserLists;
        console.log(`[EventDetails] Using cached user list status for ${event.pubkey}: ${isInUserLists}`);
      } else {
        console.log(`[EventDetails] No cached user list data, fetching for ${event.pubkey}`);
        // Fallback to fetching user lists
        fetchCurrentUserLists()
          .then((userLists) => {
            console.log(`[EventDetails] Fetched ${userLists.length} user lists for ${event.pubkey}`);
            isInUserLists = isPubkeyInUserLists(event.pubkey, userLists);
            console.log(`[EventDetails] Final user list status for ${event.pubkey}: ${isInUserLists}`);
          })
          .catch((error) => {
            console.error(`[EventDetails] Error fetching user lists for ${event.pubkey}:`, error);
            isInUserLists = false;
          });
      }

      // Check community status - use cached data if available
      if (communityStatusMap[event.pubkey] !== undefined) {
        communityStatus = communityStatusMap[event.pubkey];
        console.log(`[EventDetails] Using cached community status for ${event.pubkey}: ${communityStatus}`);
      } else {
        // Fallback to checking community status
        checkCommunity(event.pubkey)
          .then((status) => {
            communityStatus = status;
          })
          .catch(() => {
            communityStatus = false;
          });
      }
    }
  });

  // AI-NOTE: Event metadata extraction functions
  function getEventTitle(event: NDKEvent): string {
    // First try to get title from title tag
    const titleTag = getMatchingTags(event, "title")[0]?.[1];
    if (titleTag) {
      return titleTag;
    }

    // For kind 30023 events, extract title from markdown content if no title tag
    if (event.kind === 30023 && event.content) {
      const match = event.content.match(/^#\s+(.+)$/m);
      if (match) {
        return match[1].trim();
      }
    }

    // For kind 30040, 30041, and 30818 events, extract title from AsciiDoc content if no title tag
    if (
      (event.kind === 30040 || event.kind === 30041 || event.kind === 30818) &&
      event.content
    ) {
      // First try to find a document header (= )
      const docMatch = event.content.match(/^=\s+(.+)$/m);
      if (docMatch) {
        return docMatch[1].trim();
      }

      // If no document header, try to find the first section header (== )
      const sectionMatch = event.content.match(/^==\s+(.+)$/m);
      if (sectionMatch) {
        return sectionMatch[1].trim();
      }
    }

    return "Untitled";
  }

  function getEventSummary(event: NDKEvent): string {
    return getMatchingTags(event, "summary")[0]?.[1] || "";
  }

  function getEventTypeDisplay(event: NDKEvent): string {
    const [mTag, MTag] = getMimeTags(event.kind || 0);
    return MTag[1].split("/")[1] || `Event Kind ${event.kind}`;
  }

<<<<<<< HEAD
  // AI-NOTE: Tag processing utilities
  function isValidHexString(str: string): boolean {
    return /^[0-9a-fA-F]{64}$/.test(str);
  }

  function createMockEvent(id: string, kind: number = 1): any {
    return {
      id,
      kind,
      content: "",
      tags: [],
      pubkey: "",
      sig: "",
    };
  }

  function createMockAddressableEvent(kind: number, pubkey: string, d: string): any {
    return {
      kind,
      pubkey,
      tags: [["d", d]],
      content: "",
      id: "",
      sig: "",
    };
  }

  function renderTag(tag: string[]): string {
    const [tagType, tagValue] = tag;
    
    if (!tagValue) {
      return `<span class='bg-primary-50 text-primary-800 px-2 py-1 rounded text-xs font-mono'>${tagType}:${tagValue}</span>`;
    }

    try {
      switch (tagType) {
        case "a": {
          const parts = tagValue.split(":");
          if (parts.length >= 3) {
            const [kind, pubkey, d] = parts;
            if (pubkey && isValidHexString(pubkey)) {
              const mockEvent = createMockAddressableEvent(+kind, pubkey, d);
              const naddr = naddrEncode(mockEvent, $activeInboxRelays);
              return `<a href='/events?id=${naddr}' class='underline text-primary-700'>a:${tagValue}</a>`;
            }
          }
          break;
        }
        case "e":
        case "note": {
          if (isValidHexString(tagValue)) {
            const mockEvent = createMockEvent(tagValue);
            const nevent = neventEncode(mockEvent, $activeInboxRelays);
            const prefix = tagType === "note" ? "note:" : "e:";
            return `<a href='/events?id=${nevent}' class='underline text-primary-700'>${prefix}${tagValue}</a>`;
          }
          break;
        }
        case "d": {
          return `<a href='/events?d=${encodeURIComponent(tagValue)}' class='underline text-primary-700'>d:${tagValue}</a>`;
        }
      }
    } catch (error) {
      console.warn(`Failed to encode ${tagType} tag:`, tagValue, error);
    }

    return `<span class='bg-primary-50 text-primary-800 px-2 py-1 rounded text-xs font-mono'>${tagType}:${tagValue}</span>`;
  }

=======
>>>>>>> 0dab77b9
  function getTagButtonInfo(tag: string[]): {
    text: string;
    gotoValue?: string;
  } {
    const [tagType, tagValue] = tag;
    
    if (!tagValue) {
      return { text: `${tagType}:${tagValue}` };
    }

    try {
      switch (tagType) {
        case "a": {
          const parts = tagValue.split(":");
          if (parts.length >= 3) {
            const [kind, pubkey, d] = parts;
            if (pubkey && isValidHexString(pubkey)) {
              const mockEvent = createMockAddressableEvent(+kind, pubkey, d);
              const naddr = naddrEncode(mockEvent, $activeInboxRelays);
              return { text: `a:${tagValue}`, gotoValue: naddr };
            }
          }
          break;
        }
        case "e":
        case "note": {
          if (isValidHexString(tagValue)) {
            const mockEvent = createMockEvent(tagValue);
            const nevent = neventEncode(mockEvent, $activeInboxRelays);
            const prefix = tagType === "note" ? "note:" : "e:";
            return { text: `${prefix}${tagValue}`, gotoValue: nevent };
          }
          break;
        }
        case "p": {
          const npub = toNpub(tagValue);
          return {
            text: `p:${npub || tagValue}`,
            gotoValue: npub || undefined,
          };
        }
        case "d": {
          return { text: `d:${tagValue}`, gotoValue: `d:${tagValue}` };
        }
        case "t": {
          return { text: `t:${tagValue}`, gotoValue: `t:${tagValue}` };
        }
      }
    } catch (error) {
      console.warn(`Failed to encode ${tagType} tag:`, tagValue, error);
    }

    return { text: `${tagType}:${tagValue}` };
  }

<<<<<<< HEAD
  // AI-NOTE: URL generation functions
  function getNeventUrl(event: NDKEvent): string {
    return neventEncode(event, $activeInboxRelays);
  }

  function getNaddrUrl(event: NDKEvent): string {
    return naddrEncode(event, $activeInboxRelays);
  }

  function getNprofileUrl(pubkey: string): string {
    return nprofileEncode(pubkey, $activeInboxRelays);
  }

  // AI-NOTE: Content processing effect
  $effect(() => {
    if (event && event.kind !== 0 && event.content) {
      contentProcessing = true;
      
      // Use parseRepostContent for kind 6 and 16 events (reposts)
      if (event.kind === 6 || event.kind === 16) {
        parseRepostContent(event.content).then((html) => {
          parsedContent = html;
          contentProcessing = false;
        }).catch((error) => {
          console.error('Error parsing repost content:', error);
          contentProcessing = false;
        });
      } else {
        // Use embedded markup parser for better Nostr event support
        parseEmbeddedMarkup(event.content, 0).then((html) => {
          parsedContent = html;
          contentProcessing = false;
        }).catch((error) => {
          console.error('Error parsing embedded markup:', error);
          contentProcessing = false;
        });
      }
    } else {
      contentProcessing = false;
      parsedContent = "";
    }
  });

  // AI-NOTE: Author metadata effect
=======
>>>>>>> 0dab77b9
  $effect(() => {
    if (!event?.pubkey) {
      authorDisplayName = undefined;
      return;
    }

    getUserMetadata(toNpub(event.pubkey) as string).then((profile) => {
      authorDisplayName =
        profile.displayName ||
        (profile as any).display_name ||
        profile.name ||
        event.pubkey;
    });
  });

  // AI-NOTE: Identifier helpers
  function getIdentifiers(
    event: NDKEvent,
    profile: any,
  ): { label: string; value: string; link?: string }[] {
    const ids: { label: string; value: string; link?: string }[] = [];
    
    if (event.kind === 0) {
      // Profile event identifiers
      const npub = toNpub(event.pubkey);
      if (npub) {
        ids.push({ label: "npub", value: npub, link: `/events?id=${npub}` });
      }
      
      // Decode npub to get raw hex string for nprofile encoding
      let rawPubkey = event.pubkey;
      if (event.pubkey.startsWith('npub')) {
        try {
          const decoded = nip19.decode(event.pubkey);
          if (decoded.type === 'npub') {
            rawPubkey = decoded.data;
          }
        } catch (error) {
          console.warn('Failed to decode npub for nprofile encoding:', error);
        }
      }
      
      ids.push({
        label: "nprofile",
        value: nprofileEncode(rawPubkey, $activeInboxRelays),
        link: `/events?id=${nprofileEncode(rawPubkey, $activeInboxRelays)}`,
      });
      
      // For nevent encoding, we need to ensure the event has proper hex strings
      try {
        const nevent = neventEncode(event, $activeInboxRelays);
        ids.push({
          label: "nevent",
          value: nevent,
          link: `/events?id=${nevent}`,
        });
      } catch (error) {
        console.warn('Failed to encode nevent for profile event:', error);
        // Fallback: just show the event ID
        ids.push({ label: "event id", value: event.id });
      }
      
      ids.push({ label: "pubkey", value: event.pubkey });
    } else {
      // Non-profile event identifiers
      // For nevent encoding, we need to ensure the event has proper hex strings
      try {
        const nevent = neventEncode(event, $activeInboxRelays);
        ids.push({
          label: "nevent",
          value: nevent,
          link: `/events?id=${nevent}`,
        });
      } catch (error) {
        console.warn('Failed to encode nevent for non-profile event:', error);
        // Fallback: just show the event ID
        ids.push({ label: "event id", value: event.id });
      }
      
      // naddr (if addressable)
      try {
        const naddr = naddrEncode(event, $activeInboxRelays);
        ids.push({ label: "naddr", value: naddr, link: `/events?id=${naddr}` });
      } catch {}
      
      ids.push({ label: "id", value: event.id });
    }
    
    return ids;
  }

<<<<<<< HEAD
  function isCurrentSearch(value: string): boolean {
    if (!searchValue) return false;
    // Compare ignoring case and possible nostr: prefix
    const norm = (s: string) => s.replace(/^nostr:/, "").toLowerCase();
    return norm(value) === norm(searchValue);
  }

  // AI-NOTE: Navigation handler for internal links
=======
>>>>>>> 0dab77b9
  onMount(() => {
    function handleInternalLinkClick(event: MouseEvent) {
      const target = event.target as HTMLElement;
      if (target.tagName === "A") {
        const href = (target as HTMLAnchorElement).getAttribute("href");
        if (href && href.startsWith("/")) {
          event.preventDefault();
          goto(href);
        }
      }
    }
    document.addEventListener("click", handleInternalLinkClick);
    return () => document.removeEventListener("click", handleInternalLinkClick);
  });
</script>

<div class="flex flex-col space-y-4 min-w-0">
  {#if event.kind !== 0 && getEventTitle(event)}
    <h2 class="text-2xl font-bold text-gray-900 dark:text-gray-100 break-words">
      {getEventTitle(event)}
    </h2>
  {/if}

  <!-- Notifications (for profile events) -->
  {#if event.kind === 0}
    <Notifications {event} />
  {/if}

  {#if !(event.kind === 0)}
  <div class="flex items-center space-x-2 min-w-0">
    {#if toNpub(event.pubkey)}
      <span class="text-gray-600 dark:text-gray-400 min-w-0 flex items-center gap-2"
        >Author: {@render userBadge(
          toNpub(event.pubkey) as string,
          profile?.display_name || undefined,
        )}
        {#if isInUserLists === true}
          <div
            class="flex-shrink-0 w-4 h-4 bg-red-100 dark:bg-red-900 rounded-full flex items-center justify-center"
            title="In your lists (follows, etc.)"
          >
            <svg
              class="w-3 h-3 text-red-600 dark:text-red-400"
              fill="currentColor"
              viewBox="0 0 24 24"
            >
              <path
                d="M12 21.35l-1.45-1.32C5.4 15.36 2 12.28 2 8.5 2 5.42 4.42 3 7.5 3c1.74 0 3.41.81 4.5 2.09C13.09 3.81 14.76 3 16.5 3 19.58 3 22 5.42 22 8.5c0 3.78-3.4 6.86-8.55 11.54L12 21.35z"
              />
            </svg>
          </div>
        {:else if isInUserLists === false}
          <div class="flex-shrink-0 w-4 h-4"></div>
        {/if}
        {#if communityStatus === true}
          <div
            class="flex-shrink-0 w-4 h-4 bg-yellow-100 dark:bg-yellow-900 rounded-full flex items-center justify-center"
            title="Has posted to the community"
          >
            <svg
              class="w-3 h-3 text-yellow-600 dark:text-yellow-400"
              fill="currentColor"
              viewBox="0 0 24 24"
            >
              <path
                d="M12 2l3.09 6.26L22 9.27l-5 4.87 1.18 6.88L12 17.77l-6.18 3.25L7 14.14 2 9.27l6.91-1.01L12 2z"
              />
            </svg>
          </div>
        {:else if communityStatus === false}
          <div class="flex-shrink-0 w-4 h-4"></div>
        {/if}
      </span>
    {:else}
      <span class="text-gray-600 dark:text-gray-400 min-w-0 break-words"
        >Author: {profile?.display_name || event.pubkey}</span
      >
    {/if}
  </div>
  {/if}

  <div class="flex items-center space-x-2 min-w-0">
    <span class="text-gray-700 dark:text-gray-300 flex-shrink-0">Kind:</span>
    <span class="font-mono flex-shrink-0">{event.kind}</span>
    <span class="text-gray-700 dark:text-gray-300 flex-shrink-0"
      >({getEventTypeDisplay(event)})</span
    >
  </div>

  {#if getEventSummary(event)}
    <div class="flex flex-col space-y-1 min-w-0">
      <span class="text-gray-700 dark:text-gray-300">Summary:</span>
      <p class="text-gray-900 dark:text-gray-100 break-words">{getEventSummary(event)}</p>
    </div>
  {/if}

  <!-- Containing Publications -->
  <ContainingIndexes {event} />

  <!-- Content -->
  {#if event.kind !== 0}
    <div class="card-leather bg-highlight dark:bg-primary-800 p-4 mb-4 rounded-lg border max-w-full overflow-hidden">
      <div class="flex flex-col space-y-1 min-w-0">
        <span class="text-gray-700 dark:text-gray-300 font-semibold">Content:</span>
        <div class="prose dark:prose-invert max-w-none text-gray-900 dark:text-gray-100 break-words overflow-wrap-anywhere min-w-0">
        <div class={shouldTruncate ? 'max-h-32 overflow-hidden' : ''}>
          <EmbeddedEvent nostrIdentifier={event.id} nestingLevel={0} />
        </div>
        {#if shouldTruncate}
          <button
            class="mt-2 text-primary-700 hover:text-primary-900 dark:text-primary-400 dark:hover:text-primary-200"
            onclick={() => (showFullContent = true)}>Show more</button
          >
        {/if}
        </div>
      </div>
    </div>
  {/if}

  <!-- Show ProfileHeader for all events except profile events (kind 0) when in search context to avoid redundancy -->
  {#if (event.kind === 0)}
    <ProfileHeader
      {event}
      {profile}
      {communityStatusMap}
    />
  {/if}

  <!-- Raw Event JSON -->
  <details
    class="relative w-full max-w-2xl md:max-w-full bg-primary-50 dark:bg-primary-900 rounded p-4 overflow-hidden"
  >
    <summary
      class="cursor-pointer font-semibold text-primary-700 dark:text-primary-300 mb-2"
    >
      Show details
    </summary>
    
    <!-- Identifiers Section -->
    <div class="mb-4 max-w-full overflow-hidden">
      <h4 class="text-sm font-semibold text-gray-700 dark:text-gray-300 mb-2">Identifiers:</h4>
      <div class="flex flex-col gap-2 min-w-0">
        {#each getIdentifiers(event, profile) as identifier}
        <div class="flex items-center gap-2 min-w-0">
          <span class="text-gray-600 dark:text-gray-400 flex-shrink-0">{identifier.label}:</span>
          <div class="flex-1 min-w-0 flex items-center gap-2">
            <span class="font-mono text-sm text-gray-900 dark:text-gray-100 break-all" title={identifier.value}>
              {identifier.value.slice(0, 20)}...{identifier.value.slice(-8)}
            </span>
            <CopyToClipboard
              displayText=""
              copyText={identifier.value}
            />
          </div>
        </div>
        {/each}
      </div>
    </div>

    <!-- Event Tags Section -->
    {#if event.tags && event.tags.length}
      <div class="mb-4 max-w-full overflow-hidden">
        <h4 class="text-sm font-semibold text-gray-700 dark:text-gray-300 mb-2">Event Tags:</h4>
        <div class="flex flex-wrap gap-2 break-words min-w-0">
          {#each event.tags as tag}
            {@const tagInfo = getTagButtonInfo(tag)}
            {#if tagInfo.text && tagInfo.gotoValue}
              <button
                onclick={() => {
                  // Handle different types of gotoValue
                  if (
                    tagInfo.gotoValue!.startsWith("naddr") ||
                    tagInfo.gotoValue!.startsWith("nevent") ||
                    tagInfo.gotoValue!.startsWith("npub") ||
                    tagInfo.gotoValue!.startsWith("nprofile") ||
                    tagInfo.gotoValue!.startsWith("note")
                  ) {
                    // For naddr, nevent, npub, nprofile, note - navigate directly
                    goto(`/events?id=${tagInfo.gotoValue!}`);
                  } else if (tagInfo.gotoValue!.startsWith("/")) {
                    // For relative URLs - navigate directly
                    goto(tagInfo.gotoValue!);
                  } else if (tagInfo.gotoValue!.startsWith("d:")) {
                    // For d-tag searches - navigate to d-tag search
                    const dTag = tagInfo.gotoValue!.substring(2);
                    goto(`/events?d=${encodeURIComponent(dTag)}`);
                  } else if (tagInfo.gotoValue!.startsWith("t:")) {
                    // For t-tag searches - navigate to t-tag search
                    const tTag = tagInfo.gotoValue!.substring(2);
                    goto(`/events?t=${encodeURIComponent(tTag)}`);
                  } else if (/^[0-9a-fA-F]{64}$/.test(tagInfo.gotoValue!)) {
                    // For hex event IDs - use navigateToEvent
                    navigateToEvent(tagInfo.gotoValue!);
                  } else {
                    // For other cases, try direct navigation
                    goto(`/events?id=${tagInfo.gotoValue!}`);
                  }
                }}
                class="text-primary-700 dark:text-primary-300 cursor-pointer bg-transparent border-none p-0 text-left hover:text-primary-900 dark:hover:text-primary-100 break-all max-w-full"
              >
                {tagInfo.text}
              </button>
            {/if}
          {/each}
        </div>
      </div>
    {/if}

    <!-- Raw Event JSON Section -->
    <div class="mb-4 max-w-full overflow-hidden">
      <h4 class="text-sm font-semibold text-gray-700 dark:text-gray-300 mb-2">Raw Event JSON:</h4>
      <div class="relative min-w-0">
        <div class="absolute top-0 right-0 z-10">
          <CopyToClipboard
            displayText=""
            copyText={JSON.stringify(event.rawEvent(), null, 2)}
          />
        </div>
        <pre
          class="overflow-x-auto text-xs bg-highlight dark:bg-primary-900 rounded p-4 mt-2 font-mono break-words whitespace-pre-wrap min-w-0"
          style="line-height: 1.7; font-size: 1rem;">
{JSON.stringify(event.rawEvent(), null, 2)}
        </pre>
      </div>
    </div>
  </details>
</div><|MERGE_RESOLUTION|>--- conflicted
+++ resolved
@@ -1,17 +1,8 @@
 <script lang="ts">
-<<<<<<< HEAD
-  import { parseEmbeddedMarkup } from "$lib/utils/markup/embeddedMarkupParser";
-  import EmbeddedEventRenderer from "./EmbeddedEventRenderer.svelte";
-=======
->>>>>>> 0dab77b9
   import { getMimeTags } from "$lib/utils/mime";
   import { userBadge } from "$lib/snippets/UserSnippets.svelte";
   import { toNpub } from "$lib/utils/nostrUtils";
   import { neventEncode, naddrEncode, nprofileEncode } from "$lib/utils";
-<<<<<<< HEAD
-  import { nip19 } from "nostr-tools";
-=======
->>>>>>> 0dab77b9
   import { activeInboxRelays } from "$lib/ndk";
   import type { NDKEvent } from "$lib/utils/nostrUtils";
   import { getMatchingTags } from "$lib/utils/nostrUtils";
@@ -23,22 +14,11 @@
   import { navigateToEvent } from "$lib/utils/nostrEventService";
   import ContainingIndexes from "$lib/components/util/ContainingIndexes.svelte";
   import Notifications from "$lib/components/Notifications.svelte";
-<<<<<<< HEAD
-  import { parseRepostContent } from "$lib/utils/notification_utils";
-  import { checkCommunity } from "$lib/utils/search_utility";
-  import { isPubkeyInUserLists, fetchCurrentUserLists } from "$lib/utils/user_lists";
-=======
   import EmbeddedEvent from "./embedded_events/EmbeddedEvent.svelte";
->>>>>>> 0dab77b9
 
   const {
     event,
     profile = null,
-<<<<<<< HEAD
-    searchValue = null,
-    communityStatusMap = {},
-=======
->>>>>>> 0dab77b9
   } = $props<{
     event: NDKEvent;
     profile?: {
@@ -51,72 +31,12 @@
       lud16?: string;
       nip05?: string;
     } | null;
-<<<<<<< HEAD
-    searchValue?: string | null;
-    communityStatusMap?: Record<string, boolean>;
-=======
->>>>>>> 0dab77b9
   }>();
 
   let authorDisplayName = $state<string | undefined>(undefined);
-<<<<<<< HEAD
-  let communityStatus = $state<boolean | null>(null);
-  let isInUserLists = $state<boolean | null>(null);
-
-  // Determine if content should be truncated
-  let shouldTruncate = $state(false);
-  
-  $effect(() => {
-    shouldTruncate = event.content.length > 250 && !showFullContent;
-  });
-=======
   let showFullContent = $state(false);
   let shouldTruncate = $derived(event.content.length > 250 && !showFullContent);
->>>>>>> 0dab77b9
-
-  // Check community status and user list status for the event author
-  $effect(() => {
-    if (event?.pubkey) {
-      // First check if we have cached profileData with user list information
-      const cachedProfileData = (event as any).profileData;
-      console.log(`[EventDetails] Checking user list status for ${event.pubkey}, cached profileData:`, cachedProfileData);
-      
-      if (cachedProfileData && typeof cachedProfileData.isInUserLists === 'boolean') {
-        isInUserLists = cachedProfileData.isInUserLists;
-        console.log(`[EventDetails] Using cached user list status for ${event.pubkey}: ${isInUserLists}`);
-      } else {
-        console.log(`[EventDetails] No cached user list data, fetching for ${event.pubkey}`);
-        // Fallback to fetching user lists
-        fetchCurrentUserLists()
-          .then((userLists) => {
-            console.log(`[EventDetails] Fetched ${userLists.length} user lists for ${event.pubkey}`);
-            isInUserLists = isPubkeyInUserLists(event.pubkey, userLists);
-            console.log(`[EventDetails] Final user list status for ${event.pubkey}: ${isInUserLists}`);
-          })
-          .catch((error) => {
-            console.error(`[EventDetails] Error fetching user lists for ${event.pubkey}:`, error);
-            isInUserLists = false;
-          });
-      }
-
-      // Check community status - use cached data if available
-      if (communityStatusMap[event.pubkey] !== undefined) {
-        communityStatus = communityStatusMap[event.pubkey];
-        console.log(`[EventDetails] Using cached community status for ${event.pubkey}: ${communityStatus}`);
-      } else {
-        // Fallback to checking community status
-        checkCommunity(event.pubkey)
-          .then((status) => {
-            communityStatus = status;
-          })
-          .catch(() => {
-            communityStatus = false;
-          });
-      }
-    }
-  });
-
-  // AI-NOTE: Event metadata extraction functions
+
   function getEventTitle(event: NDKEvent): string {
     // First try to get title from title tag
     const titleTag = getMatchingTags(event, "title")[0]?.[1];
@@ -162,180 +82,114 @@
     return MTag[1].split("/")[1] || `Event Kind ${event.kind}`;
   }
 
-<<<<<<< HEAD
-  // AI-NOTE: Tag processing utilities
-  function isValidHexString(str: string): boolean {
-    return /^[0-9a-fA-F]{64}$/.test(str);
-  }
-
-  function createMockEvent(id: string, kind: number = 1): any {
-    return {
-      id,
-      kind,
-      content: "",
-      tags: [],
-      pubkey: "",
-      sig: "",
-    };
-  }
-
-  function createMockAddressableEvent(kind: number, pubkey: string, d: string): any {
-    return {
-      kind,
-      pubkey,
-      tags: [["d", d]],
-      content: "",
-      id: "",
-      sig: "",
-    };
-  }
-
-  function renderTag(tag: string[]): string {
-    const [tagType, tagValue] = tag;
-    
-    if (!tagValue) {
-      return `<span class='bg-primary-50 text-primary-800 px-2 py-1 rounded text-xs font-mono'>${tagType}:${tagValue}</span>`;
-    }
-
-    try {
-      switch (tagType) {
-        case "a": {
-          const parts = tagValue.split(":");
-          if (parts.length >= 3) {
-            const [kind, pubkey, d] = parts;
-            if (pubkey && isValidHexString(pubkey)) {
-              const mockEvent = createMockAddressableEvent(+kind, pubkey, d);
-              const naddr = naddrEncode(mockEvent, $activeInboxRelays);
-              return `<a href='/events?id=${naddr}' class='underline text-primary-700'>a:${tagValue}</a>`;
-            }
-          }
-          break;
-        }
-        case "e":
-        case "note": {
-          if (isValidHexString(tagValue)) {
-            const mockEvent = createMockEvent(tagValue);
-            const nevent = neventEncode(mockEvent, $activeInboxRelays);
-            const prefix = tagType === "note" ? "note:" : "e:";
-            return `<a href='/events?id=${nevent}' class='underline text-primary-700'>${prefix}${tagValue}</a>`;
-          }
-          break;
-        }
-        case "d": {
-          return `<a href='/events?d=${encodeURIComponent(tagValue)}' class='underline text-primary-700'>d:${tagValue}</a>`;
-        }
-      }
-    } catch (error) {
-      console.warn(`Failed to encode ${tagType} tag:`, tagValue, error);
-    }
-
-    return `<span class='bg-primary-50 text-primary-800 px-2 py-1 rounded text-xs font-mono'>${tagType}:${tagValue}</span>`;
-  }
-
-=======
->>>>>>> 0dab77b9
   function getTagButtonInfo(tag: string[]): {
     text: string;
     gotoValue?: string;
   } {
-    const [tagType, tagValue] = tag;
-    
-    if (!tagValue) {
-      return { text: `${tagType}:${tagValue}` };
-    }
-
-    try {
-      switch (tagType) {
-        case "a": {
-          const parts = tagValue.split(":");
-          if (parts.length >= 3) {
-            const [kind, pubkey, d] = parts;
-            if (pubkey && isValidHexString(pubkey)) {
-              const mockEvent = createMockAddressableEvent(+kind, pubkey, d);
-              const naddr = naddrEncode(mockEvent, $activeInboxRelays);
-              return { text: `a:${tagValue}`, gotoValue: naddr };
-            }
+    if (tag[0] === "a" && tag.length > 1) {
+      const parts = tag[1].split(":");
+      if (parts.length >= 3) {
+        const [kind, pubkey, d] = parts;
+        // Validate that pubkey is a valid hex string
+        if (pubkey && /^[0-9a-fA-F]{64}$/.test(pubkey)) {
+          try {
+            const mockEvent = {
+              kind: +kind,
+              pubkey,
+              tags: [["d", d]],
+              content: "",
+              id: "",
+              sig: "",
+            } as any;
+            const naddr = naddrEncode(mockEvent, $activeInboxRelays);
+            return {
+              text: `a:${tag[1]}`,
+              gotoValue: naddr,
+            };
+          } catch (error) {
+            console.warn("Failed to encode naddr for a tag:", tag[1], error);
+            return { text: `a:${tag[1]}` };
           }
-          break;
+        } else {
+          console.warn("Invalid pubkey in a tag:", pubkey);
+          return { text: `a:${tag[1]}` };
         }
-        case "e":
-        case "note": {
-          if (isValidHexString(tagValue)) {
-            const mockEvent = createMockEvent(tagValue);
-            const nevent = neventEncode(mockEvent, $activeInboxRelays);
-            const prefix = tagType === "note" ? "note:" : "e:";
-            return { text: `${prefix}${tagValue}`, gotoValue: nevent };
-          }
-          break;
+      } else {
+        console.warn("Invalid a tag format:", tag[1]);
+        return { text: `a:${tag[1]}` };
+      }
+    } else if (tag[0] === "e" && tag.length > 1) {
+      // Validate that event ID is a valid hex string
+      if (/^[0-9a-fA-F]{64}$/.test(tag[1])) {
+        try {
+          const mockEvent = {
+            id: tag[1],
+            kind: 1,
+            content: "",
+            tags: [],
+            pubkey: "",
+            sig: "",
+          } as any;
+          const nevent = neventEncode(mockEvent, $activeInboxRelays);
+          return {
+            text: `e:${tag[1]}`,
+            gotoValue: nevent,
+          };
+        } catch (error) {
+          console.warn("Failed to encode nevent for e tag:", tag[1], error);
+          return { text: `e:${tag[1]}` };
         }
-        case "p": {
-          const npub = toNpub(tagValue);
+      } else {
+        console.warn("Invalid event ID in e tag:", tag[1]);
+        return { text: `e:${tag[1]}` };
+      }
+    } else if (tag[0] === "p" && tag.length > 1) {
+      const npub = toNpub(tag[1]);
+      return {
+        text: `p:${npub || tag[1]}`,
+        gotoValue: npub ? npub : undefined,
+      };
+    } else if (tag[0] === "note" && tag.length > 1) {
+      // 'note' tags are the same as 'e' tags but with different prefix
+      if (/^[0-9a-fA-F]{64}$/.test(tag[1])) {
+        try {
+          const mockEvent = {
+            id: tag[1],
+            kind: 1,
+            content: "",
+            tags: [],
+            pubkey: "",
+            sig: "",
+          } as any;
+          const nevent = neventEncode(mockEvent, $activeInboxRelays);
           return {
-            text: `p:${npub || tagValue}`,
-            gotoValue: npub || undefined,
+            text: `note:${tag[1]}`,
+            gotoValue: nevent,
           };
+        } catch (error) {
+          console.warn("Failed to encode nevent for note tag:", tag[1], error);
+          return { text: `note:${tag[1]}` };
         }
-        case "d": {
-          return { text: `d:${tagValue}`, gotoValue: `d:${tagValue}` };
-        }
-        case "t": {
-          return { text: `t:${tagValue}`, gotoValue: `t:${tagValue}` };
-        }
-      }
-    } catch (error) {
-      console.warn(`Failed to encode ${tagType} tag:`, tagValue, error);
-    }
-
-    return { text: `${tagType}:${tagValue}` };
+      } else {
+        console.warn("Invalid event ID in note tag:", tag[1]);
+        return { text: `note:${tag[1]}` };
+      }
+    } else if (tag[0] === "d" && tag.length > 1) {
+      // 'd' tags are used for identifiers in addressable events
+      return {
+        text: `d:${tag[1]}`,
+        gotoValue: `d:${tag[1]}`,
+      };
+    } else if (tag[0] === "t" && tag.length > 1) {
+      // 't' tags are hashtags - navigate to t-tag search
+      return {
+        text: `t:${tag[1]}`,
+        gotoValue: `t:${tag[1]}`,
+      };
+    }
+    return { text: `${tag[0]}:${tag[1]}` };
   }
 
-<<<<<<< HEAD
-  // AI-NOTE: URL generation functions
-  function getNeventUrl(event: NDKEvent): string {
-    return neventEncode(event, $activeInboxRelays);
-  }
-
-  function getNaddrUrl(event: NDKEvent): string {
-    return naddrEncode(event, $activeInboxRelays);
-  }
-
-  function getNprofileUrl(pubkey: string): string {
-    return nprofileEncode(pubkey, $activeInboxRelays);
-  }
-
-  // AI-NOTE: Content processing effect
-  $effect(() => {
-    if (event && event.kind !== 0 && event.content) {
-      contentProcessing = true;
-      
-      // Use parseRepostContent for kind 6 and 16 events (reposts)
-      if (event.kind === 6 || event.kind === 16) {
-        parseRepostContent(event.content).then((html) => {
-          parsedContent = html;
-          contentProcessing = false;
-        }).catch((error) => {
-          console.error('Error parsing repost content:', error);
-          contentProcessing = false;
-        });
-      } else {
-        // Use embedded markup parser for better Nostr event support
-        parseEmbeddedMarkup(event.content, 0).then((html) => {
-          parsedContent = html;
-          contentProcessing = false;
-        }).catch((error) => {
-          console.error('Error parsing embedded markup:', error);
-          contentProcessing = false;
-        });
-      }
-    } else {
-      contentProcessing = false;
-      parsedContent = "";
-    }
-  });
-
-  // AI-NOTE: Author metadata effect
-=======
->>>>>>> 0dab77b9
   $effect(() => {
     if (!event?.pubkey) {
       authorDisplayName = undefined;
@@ -351,93 +205,51 @@
     });
   });
 
-  // AI-NOTE: Identifier helpers
+  // --- Identifier helpers ---
   function getIdentifiers(
     event: NDKEvent,
     profile: any,
   ): { label: string; value: string; link?: string }[] {
     const ids: { label: string; value: string; link?: string }[] = [];
-    
     if (event.kind === 0) {
-      // Profile event identifiers
+      // NIP-05
+      const nip05 = profile?.nip05 || getMatchingTags(event, "nip05")[0]?.[1];
+      // npub
       const npub = toNpub(event.pubkey);
-      if (npub) {
+      if (npub)
         ids.push({ label: "npub", value: npub, link: `/events?id=${npub}` });
-      }
-      
-      // Decode npub to get raw hex string for nprofile encoding
-      let rawPubkey = event.pubkey;
-      if (event.pubkey.startsWith('npub')) {
-        try {
-          const decoded = nip19.decode(event.pubkey);
-          if (decoded.type === 'npub') {
-            rawPubkey = decoded.data;
-          }
-        } catch (error) {
-          console.warn('Failed to decode npub for nprofile encoding:', error);
-        }
-      }
-      
+      // nprofile
       ids.push({
         label: "nprofile",
-        value: nprofileEncode(rawPubkey, $activeInboxRelays),
-        link: `/events?id=${nprofileEncode(rawPubkey, $activeInboxRelays)}`,
+        value: nprofileEncode(event.pubkey, $activeInboxRelays),
+        link: `/events?id=${nprofileEncode(event.pubkey, $activeInboxRelays)}`,
       });
-      
-      // For nevent encoding, we need to ensure the event has proper hex strings
-      try {
-        const nevent = neventEncode(event, $activeInboxRelays);
-        ids.push({
-          label: "nevent",
-          value: nevent,
-          link: `/events?id=${nevent}`,
-        });
-      } catch (error) {
-        console.warn('Failed to encode nevent for profile event:', error);
-        // Fallback: just show the event ID
-        ids.push({ label: "event id", value: event.id });
-      }
-      
+      // nevent
+      ids.push({
+        label: "nevent",
+        value: neventEncode(event, $activeInboxRelays),
+        link: `/events?id=${neventEncode(event, $activeInboxRelays)}`,
+      });
+      // hex pubkey
       ids.push({ label: "pubkey", value: event.pubkey });
     } else {
-      // Non-profile event identifiers
-      // For nevent encoding, we need to ensure the event has proper hex strings
-      try {
-        const nevent = neventEncode(event, $activeInboxRelays);
-        ids.push({
-          label: "nevent",
-          value: nevent,
-          link: `/events?id=${nevent}`,
-        });
-      } catch (error) {
-        console.warn('Failed to encode nevent for non-profile event:', error);
-        // Fallback: just show the event ID
-        ids.push({ label: "event id", value: event.id });
-      }
-      
+      // nevent
+      ids.push({
+        label: "nevent",
+        value: neventEncode(event, $activeInboxRelays),
+        link: `/events?id=${neventEncode(event, $activeInboxRelays)}`,
+      });
       // naddr (if addressable)
       try {
         const naddr = naddrEncode(event, $activeInboxRelays);
         ids.push({ label: "naddr", value: naddr, link: `/events?id=${naddr}` });
       } catch {}
-      
+      // hex id
       ids.push({ label: "id", value: event.id });
     }
-    
     return ids;
   }
 
-<<<<<<< HEAD
-  function isCurrentSearch(value: string): boolean {
-    if (!searchValue) return false;
-    // Compare ignoring case and possible nostr: prefix
-    const norm = (s: string) => s.replace(/^nostr:/, "").toLowerCase();
-    return norm(value) === norm(searchValue);
-  }
-
-  // AI-NOTE: Navigation handler for internal links
-=======
->>>>>>> 0dab77b9
   onMount(() => {
     function handleInternalLinkClick(event: MouseEvent) {
       const target = event.target as HTMLElement;
@@ -466,58 +278,20 @@
     <Notifications {event} />
   {/if}
 
-  {#if !(event.kind === 0)}
   <div class="flex items-center space-x-2 min-w-0">
     {#if toNpub(event.pubkey)}
-      <span class="text-gray-600 dark:text-gray-400 min-w-0 flex items-center gap-2"
+      <span class="text-gray-600 dark:text-gray-400 min-w-0"
         >Author: {@render userBadge(
           toNpub(event.pubkey) as string,
           profile?.display_name || undefined,
-        )}
-        {#if isInUserLists === true}
-          <div
-            class="flex-shrink-0 w-4 h-4 bg-red-100 dark:bg-red-900 rounded-full flex items-center justify-center"
-            title="In your lists (follows, etc.)"
-          >
-            <svg
-              class="w-3 h-3 text-red-600 dark:text-red-400"
-              fill="currentColor"
-              viewBox="0 0 24 24"
-            >
-              <path
-                d="M12 21.35l-1.45-1.32C5.4 15.36 2 12.28 2 8.5 2 5.42 4.42 3 7.5 3c1.74 0 3.41.81 4.5 2.09C13.09 3.81 14.76 3 16.5 3 19.58 3 22 5.42 22 8.5c0 3.78-3.4 6.86-8.55 11.54L12 21.35z"
-              />
-            </svg>
-          </div>
-        {:else if isInUserLists === false}
-          <div class="flex-shrink-0 w-4 h-4"></div>
-        {/if}
-        {#if communityStatus === true}
-          <div
-            class="flex-shrink-0 w-4 h-4 bg-yellow-100 dark:bg-yellow-900 rounded-full flex items-center justify-center"
-            title="Has posted to the community"
-          >
-            <svg
-              class="w-3 h-3 text-yellow-600 dark:text-yellow-400"
-              fill="currentColor"
-              viewBox="0 0 24 24"
-            >
-              <path
-                d="M12 2l3.09 6.26L22 9.27l-5 4.87 1.18 6.88L12 17.77l-6.18 3.25L7 14.14 2 9.27l6.91-1.01L12 2z"
-              />
-            </svg>
-          </div>
-        {:else if communityStatus === false}
-          <div class="flex-shrink-0 w-4 h-4"></div>
-        {/if}
-      </span>
+        )}</span
+      >
     {:else}
       <span class="text-gray-600 dark:text-gray-400 min-w-0 break-words"
         >Author: {profile?.display_name || event.pubkey}</span
       >
     {/if}
   </div>
-  {/if}
 
   <div class="flex items-center space-x-2 min-w-0">
     <span class="text-gray-700 dark:text-gray-300 flex-shrink-0">Kind:</span>
@@ -557,12 +331,11 @@
     </div>
   {/if}
 
-  <!-- Show ProfileHeader for all events except profile events (kind 0) when in search context to avoid redundancy -->
-  {#if (event.kind === 0)}
+  <!-- If event is profile -->
+  {#if event.kind === 0}
     <ProfileHeader
       {event}
       {profile}
-      {communityStatusMap}
     />
   {/if}
 
