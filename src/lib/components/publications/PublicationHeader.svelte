--- conflicted
+++ resolved
@@ -66,29 +66,6 @@
         ></div>
       {/if}
     </div>
-<<<<<<< HEAD
-    
-    <div class="flex flex-col flex-grow min-w-0 overflow-hidden">
-      <div class="flex flex-col flex-grow min-w-0 overflow-hidden">
-        <a href="/{href}" class="flex flex-col space-y-2 h-full min-w-0 overflow-hidden">
-          <div class="flex-grow pt-2 min-w-0 overflow-hidden">
-            <h2 class="text-lg font-bold line-clamp-2 break-words overflow-hidden" {title}>{title}</h2>
-            <h3 class="text-base font-normal mt-2 break-words overflow-hidden">
-              by
-              {#if authorPubkey != null}
-                {@render userBadge(authorPubkey, author, ndk)}
-              {:else if author && author.trim()}
-                <span class="truncate">{@render userBadge(author, author, ndk)}</span>
-              {:else}
-                <span class="truncate">unknown</span>
-              {/if}
-            </h3>
-          </div>
-          {#if version != "1"}
-            <h3 class="text-sm font-semibold text-primary-600 dark:text-primary-400 mt-auto break-words overflow-hidden">version: {version}</h3>
-          {/if}
-        </a>
-=======
 
     <!-- Content -->
     <div class="flex flex-col min-w-0 p-3 sm:p-2 w-full gap-2">
@@ -98,8 +75,10 @@
           <h3 class="text-base font-normal mt-2 break-words overflow-hidden decoration-none">
             {#if authorPubkey != null}
               by {@render userBadge(authorPubkey, author, ndk)}
-            {:else}
-              <span class="line-clamp-1 inline">by {author}</span>
+            {:else if author && author.trim()}
+              <span class="line-clamp-1 inline">by {@render userBadge(author, author, ndk)}</span>
+              {:else}
+                <span class="truncate">unknown</span>
             {/if}
           </h3>
         </div>
@@ -111,7 +90,6 @@
         <div class="flex ml-auto">
           <CardActions {event} />
         </div>
->>>>>>> c8b06caa
       </div>
     </div>
   </Card>
