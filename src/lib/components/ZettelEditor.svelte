<script lang="ts">
  import { Textarea, Button } from "flowbite-svelte";
  import { EyeOutline, QuestionCircleOutline } from "flowbite-svelte-icons";
  import {
  extractSmartMetadata,
  parseAsciiDocWithMetadata,
  parseAsciiDocIterative,
  generateNostrEvents,
  detectContentType,
  type AsciiDocMetadata,
  metadataToTags,
  parseSimpleAttributes,
} from "$lib/utils/asciidoc_metadata";
import Asciidoctor from "asciidoctor";

  // Initialize Asciidoctor processor
  const asciidoctor = Asciidoctor();

  // Component props
  let {
    content = "",
    placeholder = "Start writing your AsciiDoc content here...",
    showPreview = false,
    parseLevel = 2,
    onContentChange = (content: string) => {},
    onPreviewToggle = (show: boolean) => {},
    onPublishArticle = (events: any) => {},
    onPublishScatteredNotes = (events: any) => {},
  } = $props<{
    content?: string;
    placeholder?: string;
    showPreview?: boolean;
    parseLevel?: number;
    onContentChange?: (content: string) => void;
    onPreviewToggle?: (show: boolean) => void;
    onPublishArticle?: (events: any) => void;
    onPublishScatteredNotes?: (events: any) => void;
  }>();

  // Parse content using iterative parsing
  let parsedContent = $derived.by(() => {
    if (!content.trim()) return null;
    
    try {
      // Use iterative parsing with selected level
      const parsed = parseAsciiDocIterative(content, parseLevel);
      
      // Debug logging
      console.log("Iterative parsed content:", parsed);
      
      return parsed;
    } catch (error) {
      console.error("Parsing error:", error);
      return null;
    }
  });

  // Generate events from parsed content
  let generatedEvents = $derived.by(() => {
    if (!parsedContent) return null;
    
    try {
      const events = generateNostrEvents(parsedContent, parseLevel);
      console.log("Generated events:", events);
      return events;
    } catch (error) {
      console.error("Event generation error:", error);
      return null;
    }
  });

  // Detect content type for smart publishing
  let contentType = $derived.by(() => {
    return detectContentType(content);
  });

  // Helper function to get section level from content
  function getSectionLevel(sectionContent: string): number {
    const lines = sectionContent.split(/\r?\n/);
    for (const line of lines) {
      const match = line.match(/^(=+)\s+/);
      if (match) {
        return match[1].length;
      }
    }
    return 2; // Default to level 2
  }

  // Parse sections for preview display
  let parsedSections = $derived.by(() => {
    if (!parsedContent) return [];
    
    return parsedContent.sections.map((section: { metadata: AsciiDocMetadata; content: string; title: string; level?: number }) => {
      // Use simple parsing directly on section content for accurate tag extraction
      const tags = parseSimpleAttributes(section.content);
      const level = section.level || getSectionLevel(section.content);
      
      // Determine if this is an index section (just title) or content section (full content)
      const isIndex = parseLevel > 2 && level < parseLevel;
      
      return {
        title: section.title || "Untitled",
        content: section.content.trim(),
        tags,
        level,
        isIndex,
      };
    });
  });

  // Publishing handlers
  function handlePublish() {
    if (!generatedEvents) return;
    
    if (contentType === 'article' && generatedEvents.indexEvent) {
      // Full article: publish both index event (30040) and content events (30041)
      onPublishArticle(generatedEvents);
    } else if (contentType === 'scattered-notes') {
      // Only notes: publish just the content events (30041)
      const notesOnly = {
        contentEvents: generatedEvents.contentEvents
      };
      onPublishScatteredNotes(notesOnly);
    }
  }

  // Tutorial sidebar state
  let showTutorial = $state(false);

  // Toggle preview panel
  function togglePreview() {
    const newShowPreview = !showPreview;
    onPreviewToggle(newShowPreview);
  }

  // Toggle tutorial sidebar
  function toggleTutorial() {
    showTutorial = !showTutorial;
  }

  // Handle content changes
  function handleContentChange(event: Event) {
    const target = event.target as HTMLTextAreaElement;
    onContentChange(target.value);
  }
</script>

<div class="flex flex-col space-y-4">
  <!-- Smart Publishing Interface -->
  <div class="bg-gray-50 dark:bg-gray-800 border border-gray-200 dark:border-gray-700 rounded-lg p-4 mb-4">
    <div class="flex items-start justify-between">
      <div class="flex-1">
        <h3 class="text-sm font-medium text-gray-800 dark:text-gray-200 mb-2">
          Unified AsciiDoc Publisher
        </h3>
        <div class="flex items-center space-x-4 mb-3">
          <div class="flex items-center space-x-2">
            <label for="parse-level" class="text-xs text-gray-600 dark:text-gray-400 font-medium">Parse Level:</label>
            <select 
              id="parse-level"
              bind:value={parseLevel}
              class="text-xs px-2 py-1 border border-gray-300 dark:border-gray-600 rounded bg-white dark:bg-gray-800 text-gray-900 dark:text-gray-100"
            >
              <option value={2}>Level 2 (== sections → events)</option>
              <option value={3}>Level 3 (== → indices, === → events)</option>
              <option value={4}>Level 4 (=== → indices, ==== → events)</option>
            </select>
          </div>
          
          <div class="text-xs text-gray-600 dark:text-gray-400">
            <span class="font-medium">Content Type:</span>
            <span class="ml-1 px-2 py-0.5 rounded-full text-xs font-medium {
              contentType === 'article' ? 'bg-blue-100 text-blue-800 dark:bg-blue-800 dark:text-blue-200' :
              contentType === 'scattered-notes' ? 'bg-green-100 text-green-800 dark:bg-green-800 dark:text-green-200' :
              'bg-gray-100 text-gray-800 dark:bg-gray-800 dark:text-gray-200'
            }">
              {contentType === 'article' ? 'Article' : contentType === 'scattered-notes' ? 'Notes' : 'None'}
            </span>
          </div>
          
          {#if generatedEvents}
            <div class="text-xs text-gray-600 dark:text-gray-400">
              <span class="font-medium">Events:</span>
              <span class="ml-1">{generatedEvents.contentEvents.length + (generatedEvents.indexEvent ? 1 : 0)}</span>
            </div>
          {/if}
        </div>
        
      </div>
    </div>
  </div>

  <div class="flex items-center justify-between">
<<<<<<< HEAD
    <div class="flex items-center space-x-2">
      <Button
        color="light"
        size="sm"
        on:click={togglePreview}
        class="flex items-center space-x-1"
      >
        {#if showPreview}
          <EyeOutline class="w-4 h-4" />
          <span>Hide Preview</span>
        {:else}
          <EyeOutline class="w-4 h-4" />
          <span>Show Preview</span>
        {/if}
      </Button>

      <Button
        color="light"
        size="sm"
        on:click={toggleTutorial}
        class="flex items-center space-x-1"
      >
        <QuestionCircleOutline class="w-4 h-4" />
        <span>{showTutorial ? 'Hide' : 'Show'} Help</span>
      </Button>
    </div>

    <!-- Publishing Button -->
    {#if generatedEvents && contentType !== 'none'}
      <Button
        color="primary"
        size="sm"
        on:click={handlePublish}
      >
        Publish
      </Button>
    {:else}
      <div class="text-xs text-gray-500 dark:text-gray-400">
        Add content to enable publishing
      </div>
    {/if}
=======
    <Button
      color="light"
      size="sm"
      onclick={togglePreview}
      class="flex items-center space-x-1"
      disabled={hasPublicationHeader}
    >
      {#if showPreview}
        <EyeOutline class="w-4 h-4" />
        <span>Hide Preview</span>
      {:else}
        <EyeOutline class="w-4 h-4" />
        <span>Show Preview</span>
      {/if}
    </Button>
>>>>>>> e9629fb9
  </div>

  <div class="flex space-x-6 h-96">
    <!-- Editor Panel -->
    <div class="{showPreview && showTutorial ? 'w-1/3' : showPreview || showTutorial ? 'w-1/2' : 'w-full'} flex flex-col">
      <div class="flex-1 relative border border-gray-200 dark:border-gray-700 rounded-lg overflow-hidden bg-white dark:bg-gray-900">
        <Textarea
          bind:value={content}
          on:input={handleContentChange}
          {placeholder}
          class="w-full h-full resize-none font-mono text-sm leading-relaxed p-4 bg-white dark:bg-gray-900 border-none outline-none"
        />
      </div>
    </div>

    <!-- Preview Panel -->
    {#if showPreview}
      <div class="w-1/2 flex flex-col">
        <div class="border border-gray-200 dark:border-gray-700 rounded-lg h-full flex flex-col overflow-hidden">
          <div class="px-4 py-3 border-b border-gray-200 dark:border-gray-700 bg-gray-50 dark:bg-gray-800">
            <h3 class="text-sm font-medium text-gray-900 dark:text-gray-100">
              AsciiDoc Preview
            </h3>
          </div>

          <div class="flex-1 overflow-y-auto p-6 bg-white dark:bg-gray-900">
            {#if !content.trim()}
              <div class="text-gray-500 dark:text-gray-400 text-sm text-center py-8">
                Start typing to see the preview...
              </div>
            {:else}
              <!-- Show document title and tags for articles -->
              {#if contentType === 'article' && parsedContent?.title}
                <div class="mb-8 pb-6 border-b border-gray-200 dark:border-gray-700">
                  <h1 class="text-2xl font-bold text-gray-900 dark:text-gray-100 mb-4">
                    {parsedContent.title}
                  </h1>
                  <!-- Document-level tags -->
                  {#if parsedContent.content}
                    {@const documentTags = parseSimpleAttributes(parsedContent.content)}
                    {#if documentTags.filter(tag => tag[0] === 't').length > 0}
                      <div class="flex flex-wrap gap-2">
                        {#each documentTags.filter(tag => tag[0] === 't') as tag}
                          <span class="bg-blue-100 text-blue-800 dark:bg-blue-900 dark:text-blue-200 px-3 py-1 rounded-full text-sm font-medium">
                            #{tag[1]}
                          </span>
                        {/each}
                      </div>
                    {/if}
                  {/if}
                </div>
              {/if}
              
              <div class="prose prose-sm dark:prose-invert max-w-none">
                <!-- Render full document with title if it's an article -->
                {#if contentType === 'article' && parsedContent?.title}
                  {@const documentHeader = content.split(/\n==\s+/)[0]}
                  <div class="mb-6 border-b border-gray-200 dark:border-gray-700 pb-4">
                    <div class="asciidoc-content">
                      {@html asciidoctor.convert(documentHeader, {
                        standalone: false,
                        attributes: {
                          showtitle: true,
                          sectids: false,
                        }
                      })}
                    </div>
                    <!-- Document-level tags -->
                    {#if parsedContent.content}
                      {@const documentTags = parseSimpleAttributes(parsedContent.content)}
                      {#if documentTags.filter(tag => tag[0] === 't').length > 0}
                        <div class="bg-gray-100 dark:bg-gray-800 rounded-lg p-3 mt-3">
                          <div class="flex flex-wrap gap-2 items-center">
                            <span class="text-xs font-medium text-gray-600 dark:text-gray-400">Document tags:</span>
                            <!-- Show only hashtags (t-tags) -->
                            {#each documentTags.filter(tag => tag[0] === 't') as tag}
                              <div class="bg-blue-600 text-blue-100 px-2 py-1 rounded-full text-xs font-medium flex items-baseline">
                                <span class="mr-1">#</span>
                                <span>{tag[1]}</span>
                              </div>
                            {/each}
                          </div>
                        </div>
                      {/if}
                    {/if}
                  </div>
                {/if}
                
                {#each parsedSections as section, index}
                  {@const indentLevel = Math.max(0, section.level - 2)}
                  {@const levelColors = {
                    2: 'bg-yellow-400', 
                    3: 'bg-yellow-500',
                    4: 'bg-yellow-600',
                    5: 'bg-gray-400',
                    6: 'bg-gray-500'
                  } as Record<number, string>}
                  {@const currentColor = levelColors[section.level] || 'bg-gray-600'}
                  
                  <div class="mb-6 relative" style="margin-left: {indentLevel * 24}px; padding-left: 12px;">
                    <!-- Vertical indent guide -->
                    <div 
                      class="absolute top-0 w-1 {currentColor} opacity-60"
                      style="left: 0; height: 100%;"
                    ></div>
                    
                    <div
                      class="text-sm text-gray-800 dark:text-gray-200 asciidoc-content"
                    >
                      {#if section.isIndex}
                        <!-- Index section: just show the title as a header -->
                        <div class="font-semibold text-gray-900 dark:text-gray-100 py-2">
                          {section.title}
                        </div>
                      {:else}
                        <!-- Content section: render full content -->
                        <div class="prose prose-sm dark:prose-invert">
                          {@html asciidoctor.convert(section.content, {
                            standalone: false,
                            attributes: {
                              showtitle: true,
                              sectanchors: true,
                              sectids: true
                            }
                          })}
                        </div>
                      {/if}
                    </div>

                    <!-- Gray area with tag bubbles only for content sections -->
                    {#if !section.isIndex}
                      <div class="my-4 relative">
                        <!-- Gray background area -->
                        <div
                          class="bg-gray-200 dark:bg-gray-700 rounded-lg p-3 mb-2"
                        >
                          <div class="flex flex-wrap gap-2 items-center">
                            {#if section.tags && section.tags.filter(tag => tag[0] === 't').length > 0}
                              <!-- Show only hashtags (t-tags) -->
                              {#each section.tags.filter(tag => tag[0] === 't') as tag}
                                <div
                                  class="bg-blue-600 text-blue-100 px-2 py-1 rounded-full text-xs font-medium flex items-baseline"
                                >
                                  <span class="mr-1">#</span>
                                  <span>{tag[1]}</span>
                                </div>
                              {/each}
                            {:else}
                              <span
                                class="text-gray-500 dark:text-gray-400 text-xs italic"
                                >No hashtags</span
                              >
                            {/if}
                          </div>
                        </div>

                        {#if index < parsedSections.length - 1 && !parsedSections[index + 1].isIndex}
                          <!-- Event boundary line only between content sections -->
                          <div
                            class="border-t-2 border-dashed border-blue-400 relative"
                          >
                            <div
                              class="absolute -top-2 left-1/2 transform -translate-x-1/2 bg-blue-100 dark:bg-blue-900 text-blue-800 dark:text-blue-200 px-2 py-1 rounded text-xs font-medium"
                            >
                              Event Boundary
                            </div>
                          </div>
                        {/if}
                      </div>
                    {/if}
                  </div>
                {/each}
              </div>

              <div
                class="mt-4 text-xs text-gray-600 dark:text-gray-400 bg-gray-50 dark:bg-gray-900 p-2 rounded border"
              >
                <strong>Event Count:</strong>
                {parsedSections.length + (contentType === 'article' ? 1 : 0)} event{(parsedSections.length + (contentType === 'article' ? 1 : 0)) !== 1
                  ? "s"
                  : ""}
                ({contentType === 'article' ? '1 index + ' : ''}{parsedSections.length} content)
              </div>
            {/if}
          </div>
        </div>
      </div>
    {/if}

    <!-- Tutorial Sidebar -->
    {#if showTutorial}
      <div class="{showPreview ? 'w-1/3' : 'w-1/2'} flex flex-col">
        <div class="border border-gray-200 dark:border-gray-700 rounded-lg h-full flex flex-col overflow-hidden">
          <div class="px-4 py-3 border-b border-gray-200 dark:border-gray-700 bg-gray-50 dark:bg-gray-800">
            <h3 class="text-sm font-medium text-gray-900 dark:text-gray-100">
              AsciiDoc Guide
            </h3>
          </div>
          
          <div class="flex-1 overflow-y-auto p-4 text-sm text-gray-700 dark:text-gray-300 space-y-4">
            <div>
              <h4 class="font-medium text-gray-900 dark:text-gray-100 mb-2">Publishing Levels</h4>
              <ul class="space-y-1 text-xs">
                <li><strong>Level 2:</strong> Only == sections become events (containing === and deeper)</li>
                <li><strong>Level 3:</strong> == sections become indices, === sections become events</li>
                <li><strong>Level 4:</strong> === sections become indices, ==== sections become events</li>
              </ul>
            </div>

            <div>
              <h4 class="font-medium text-gray-900 dark:text-gray-100 mb-2">Example Structure</h4>
              <pre class="bg-gray-100 dark:bg-gray-800 p-3 rounded text-xs font-mono overflow-x-auto">{`= Understanding Knowledge
:image: https://i.nostr.build/example.jpg
:published: 2025-04-21
:tags: knowledge, philosophy, education
:type: text

== Preface
:tags: introduction, preface

This essay outlines the purpose...

== Introduction: Knowledge Ecosystem
:tags: introduction, ecosystem

Knowledge exists as dynamic representations...

=== Why Investigate Knowledge?
:difficulty: intermediate

Understanding the nature of knowledge...

==== The Four Perspectives
:complexity: high

1. Material Cause: The building blocks...`}</pre>
            </div>

            <div>
              <h4 class="font-medium text-gray-900 dark:text-gray-100 mb-2">Attributes</h4>
              <p class="text-xs">Use <code>:key: value</code> format to add metadata that becomes event tags.</p>
            </div>

            <div>
              <h4 class="font-medium text-gray-900 dark:text-gray-100 mb-2">Content Types</h4>
              <ul class="space-y-1 text-xs">
                <li><strong>Article:</strong> Starts with = title, creates index + content events</li>
                <li><strong>Notes:</strong> Just == sections, creates individual content events</li>
              </ul>
            </div>
          </div>
        </div>
      </div>
    {/if}
  </div>
</div><|MERGE_RESOLUTION|>--- conflicted
+++ resolved
@@ -191,12 +191,11 @@
   </div>
 
   <div class="flex items-center justify-between">
-<<<<<<< HEAD
     <div class="flex items-center space-x-2">
       <Button
         color="light"
         size="sm"
-        on:click={togglePreview}
+        onclick={togglePreview}
         class="flex items-center space-x-1"
       >
         {#if showPreview}
@@ -211,7 +210,7 @@
       <Button
         color="light"
         size="sm"
-        on:click={toggleTutorial}
+        onclick={toggleTutorial}
         class="flex items-center space-x-1"
       >
         <QuestionCircleOutline class="w-4 h-4" />
@@ -224,7 +223,7 @@
       <Button
         color="primary"
         size="sm"
-        on:click={handlePublish}
+        onclick={handlePublish}
       >
         Publish
       </Button>
@@ -233,23 +232,6 @@
         Add content to enable publishing
       </div>
     {/if}
-=======
-    <Button
-      color="light"
-      size="sm"
-      onclick={togglePreview}
-      class="flex items-center space-x-1"
-      disabled={hasPublicationHeader}
-    >
-      {#if showPreview}
-        <EyeOutline class="w-4 h-4" />
-        <span>Hide Preview</span>
-      {:else}
-        <EyeOutline class="w-4 h-4" />
-        <span>Show Preview</span>
-      {/if}
-    </Button>
->>>>>>> e9629fb9
   </div>
 
   <div class="flex space-x-6 h-96">
@@ -258,7 +240,7 @@
       <div class="flex-1 relative border border-gray-200 dark:border-gray-700 rounded-lg overflow-hidden bg-white dark:bg-gray-900">
         <Textarea
           bind:value={content}
-          on:input={handleContentChange}
+          oninput={handleContentChange}
           {placeholder}
           class="w-full h-full resize-none font-mono text-sm leading-relaxed p-4 bg-white dark:bg-gray-900 border-none outline-none"
         />
