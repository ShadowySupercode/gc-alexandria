<script lang="ts">
  import { Textarea, Button } from "flowbite-svelte";
  import { EyeOutline, QuestionCircleOutline } from "flowbite-svelte-icons";
  import {
  extractSmartMetadata,
  type AsciiDocMetadata,
  metadataToTags,
  parseSimpleAttributes,
} from "$lib/utils/asciidoc_metadata";
import { createPublicationTreeFromContent, exportEventsFromTree } from "$lib/utils/publication_tree_factory";
import { getNdkContext } from "$lib/ndk";
import Asciidoctor from "asciidoctor";

  // Initialize Asciidoctor processor
  const asciidoctor = Asciidoctor();

  // Component props
  let {
    content = "",
    placeholder = "Start writing your AsciiDoc content here...",
    showPreview = false,
    parseLevel = 2,
    onContentChange = (content: string) => {},
    onPreviewToggle = (show: boolean) => {},
    onPublishArticle = (events: any) => {},
    onPublishScatteredNotes = (events: any) => {},
  } = $props<{
    content?: string;
    placeholder?: string;
    showPreview?: boolean;
    parseLevel?: number;
    onContentChange?: (content: string) => void;
    onPreviewToggle?: (show: boolean) => void;
    onPublishArticle?: (events: any) => void;
    onPublishScatteredNotes?: (events: any) => void;
  }>();

  // Get NDK context for PublicationTree creation
  const ndk = getNdkContext();

  // Configuration constants
  const MIN_PARSE_LEVEL = 2;
  const MAX_PARSE_LEVEL = 6;

  // State for PublicationTree result
  let publicationResult = $state<any>(null);
  let generatedEvents = $state<any>(null);
  let contentType = $state<'article' | 'scattered-notes' | 'none'>('none');

  // Effect to create PublicationTree when content changes
  $effect(() => {
    if (!content.trim() || !ndk) {
      publicationResult = null;
      generatedEvents = null;
      contentType = 'none';
      return;
    }
    
    // Create PublicationTree asynchronously
    createPublicationTreeFromContent(content, ndk, parseLevel)
      .then(result => {
        publicationResult = result;
        contentType = result.metadata.contentType;
        
        // Export events for compatibility
        return exportEventsFromTree(result);
      })
      .then(events => {
        generatedEvents = events;
        console.log("AST-based events generated:", {
          contentType,
          indexEvent: !!events.indexEvent,
          contentEvents: events.contentEvents.length,
          parseLevel: parseLevel
        });
        console.log("Updated generatedEvents state:", generatedEvents);
      })
      .catch(error => {
        console.error("PublicationTree creation error:", error);
        publicationResult = null;
        generatedEvents = null;
        contentType = 'none';
      });
  });

  // Helper function to get section level from content
  function getSectionLevel(sectionContent: string): number {
    const lines = sectionContent.split(/\r?\n/);
    for (const line of lines) {
      const match = line.match(/^(=+)\s+/);
      if (match) {
        return match[1].length;
      }
    }
    return 2; // Default to level 2
  }

  // Generate parse level options dynamically
  function generateParseLevelOptions(minLevel: number, maxLevel: number) {
    const options = [];
    for (let level = minLevel; level <= maxLevel; level++) {
      const equals = '='.repeat(level);
      const nextEquals = '='.repeat(level + 1);
      
      let label;
      if (level === 2) {
        label = `Level ${level} (${equals} sections → events)`;
      } else {
        const prevEquals = '='.repeat(level - 1);
        label = `Level ${level} (${prevEquals} → indices, ${equals} → events)`;
      }
      
      options.push({ level, label });
    }
    return options;
  }

  // Parse sections for preview display using PublicationTree data
  let parsedSections = $derived.by(() => {
    if (!publicationResult) return [];
    
    // Convert PublicationTree events to preview format
    return publicationResult.contentEvents.map((event: any) => {
      const title = event.tags.find((t: string[]) => t[0] === 'title')?.[1] || 'Untitled';
      const tags = event.tags.filter((t: string[]) => t[0] === 't');
      
      return {
        title,
        content: event.content,
        tags, // Already in [['t', 'tag1'], ['t', 'tag2']] format
        level: 2, // Default level for display
        isIndex: event.kind === 30040,
      };
    });
  });

  // Publishing handlers
  function handlePublish() {
    if (!generatedEvents) return;
    
    if (contentType === 'article' && generatedEvents.indexEvent) {
      // Full article: publish both index event (30040) and content events (30041)
      onPublishArticle(generatedEvents);
    } else if (contentType === 'scattered-notes') {
      // Only notes: publish just the content events (30041)
      const notesOnly = {
        contentEvents: generatedEvents.contentEvents
      };
      onPublishScatteredNotes(notesOnly);
    }
  }

  // Tutorial sidebar state
  let showTutorial = $state(false);

  // Toggle preview panel
  function togglePreview() {
    const newShowPreview = !showPreview;
    onPreviewToggle(newShowPreview);
  }

  // Toggle tutorial sidebar
  function toggleTutorial() {
    showTutorial = !showTutorial;
  }

  // Handle content changes
  function handleContentChange(event: Event) {
    const target = event.target as HTMLTextAreaElement;
    onContentChange(target.value);
  }
</script>

<div class="flex flex-col space-y-4">
  <!-- Smart Publishing Interface -->
  <div class="bg-gray-50 dark:bg-gray-800 border border-gray-200 dark:border-gray-700 rounded-lg p-4 mb-4">
    <div class="flex items-start justify-between">
      <div class="flex-1">
        <h3 class="text-sm font-medium text-gray-800 dark:text-gray-200 mb-2">
          Unified AsciiDoc Publisher
        </h3>
        <div class="flex items-center space-x-4 mb-3">
          <div class="flex items-center space-x-2">
            <label for="parse-level" class="text-xs text-gray-600 dark:text-gray-400 font-medium">Parse Level:</label>
            <select 
              id="parse-level"
              bind:value={parseLevel}
              class="text-xs px-2 py-1 border border-gray-300 dark:border-gray-600 rounded bg-white dark:bg-gray-800 text-gray-900 dark:text-gray-100"
            >
              {#each generateParseLevelOptions(MIN_PARSE_LEVEL, MAX_PARSE_LEVEL) as option}
                <option value={option.level}>{option.label}</option>
              {/each}
            </select>
          </div>
          
          <div class="text-xs text-gray-600 dark:text-gray-400">
            <span class="font-medium">Content Type:</span>
            <span class="ml-1 px-2 py-0.5 rounded-full text-xs font-medium {
              contentType === 'article' ? 'bg-blue-100 text-blue-800 dark:bg-blue-800 dark:text-blue-200' :
              contentType === 'scattered-notes' ? 'bg-green-100 text-green-800 dark:bg-green-800 dark:text-green-200' :
              'bg-gray-100 text-gray-800 dark:bg-gray-800 dark:text-gray-200'
            }">
              {contentType === 'article' ? 'Article' : contentType === 'scattered-notes' ? 'Notes' : 'None'}
            </span>
          </div>
          
          {#if generatedEvents}
            <div class="text-xs text-gray-600 dark:text-gray-400">
              <span class="font-medium">Events:</span>
              <span class="ml-1">{generatedEvents.contentEvents.length + (generatedEvents.indexEvent ? 1 : 0)}</span>
            </div>
          {/if}
        </div>
        
      </div>
    </div>
  </div>

  <div class="flex items-center justify-between">
    <div class="flex items-center space-x-2">
      <Button
        color="light"
        size="sm"
        onclick={togglePreview}
        class="flex items-center space-x-1"
      >
        {#if showPreview}
          <EyeOutline class="w-4 h-4" />
          <span>Hide Preview</span>
        {:else}
          <EyeOutline class="w-4 h-4" />
          <span>Show Preview</span>
        {/if}
      </Button>

      <Button
        color="light"
        size="sm"
        onclick={toggleTutorial}
        class="flex items-center space-x-1"
      >
        <QuestionCircleOutline class="w-4 h-4" />
        <span>{showTutorial ? 'Hide' : 'Show'} Help</span>
      </Button>
    </div>

    <!-- Publishing Button -->
    {#if generatedEvents && contentType !== 'none'}
      <Button
        color="primary"
        size="sm"
        onclick={handlePublish}
      >
        Publish
      </Button>
    {:else}
      <div class="text-xs text-gray-500 dark:text-gray-400">
        Add content to enable publishing
      </div>
    {/if}
  </div>

<<<<<<< HEAD
  <div class="flex space-x-6 h-[60vh] min-h-[400px] max-h-[800px]">
    <!-- Editor Panel -->
    <div class="{showPreview && showTutorial ? 'w-1/3' : showPreview || showTutorial ? 'w-1/2' : 'w-full'} flex flex-col">
      <div class="flex-1 relative border border-gray-200 dark:border-gray-700 rounded-lg overflow-hidden bg-white dark:bg-gray-900">
=======
  <div class="flex flex-col lg:flex-row lg:space-x-4 {showPreview ? 'lg:h-96' : ''}">
    <!-- Editor Panel -->
    <div class="{showPreview ? 'lg:w-1/2' : 'w-full'} flex flex-col space-y-4">
      <div class="flex-1">
>>>>>>> 1c7de2ea
        <Textarea
          bind:value={content}
          oninput={handleContentChange}
          {placeholder}
          class="w-full h-full resize-none font-mono text-sm leading-relaxed p-4 bg-white dark:bg-gray-900 border-none outline-none"
        />
      </div>
    </div>

    <!-- Preview Panel -->
<<<<<<< HEAD
    {#if showPreview}
      <div class="w-1/2 flex flex-col">
        <div class="border border-gray-200 dark:border-gray-700 rounded-lg h-full flex flex-col overflow-hidden">
          <div class="px-4 py-3 border-b border-gray-200 dark:border-gray-700 bg-gray-50 dark:bg-gray-800">
            <h3 class="text-sm font-medium text-gray-900 dark:text-gray-100">
              AsciiDoc Preview
            </h3>
          </div>

          <div class="flex-1 overflow-y-auto p-6 bg-white dark:bg-gray-900">
=======
    {#if showPreview && !hasPublicationHeader}
      <div class="lg:w-1/2 lg:border-l lg:border-gray-200 lg:dark:border-gray-700 lg:pl-4 mt-4 lg:mt-0">
        <div class="lg:sticky lg:top-4">
          <h3
            class="text-lg font-semibold mb-4 text-gray-900 dark:text-gray-100"
          >
            AsciiDoc Preview
          </h3>

          <div
            class="bg-white dark:bg-gray-800 border border-gray-200 dark:border-gray-700 rounded-lg p-4 max-h-80 overflow-y-auto"
          >
>>>>>>> 1c7de2ea
            {#if !content.trim()}
              <div class="text-gray-500 dark:text-gray-400 text-sm text-center py-8">
                Start typing to see the preview...
              </div>
            {:else}
              <!-- Show document title and tags for articles -->
              {#if contentType === 'article' && publicationResult?.metadata.title}
                <div class="mb-8 pb-6 border-b border-gray-200 dark:border-gray-700">
                  <h1 class="text-2xl font-bold text-gray-900 dark:text-gray-100 mb-4">
                    {publicationResult.metadata.title}
                  </h1>
                  <!-- Document-level tags -->
                  {#if publicationResult.metadata.attributes.tags}
                    {@const tagsList = publicationResult.metadata.attributes.tags.split(',').map((t: string) => t.trim())}
                    {#if tagsList.length > 0}
                      <div class="flex flex-wrap gap-2">
                        {#each tagsList as tag}
                          <span class="bg-blue-100 text-blue-800 dark:bg-blue-900 dark:text-blue-200 px-3 py-1 rounded-full text-sm font-medium">
                            #{tag}
                          </span>
                        {/each}
                      </div>
                    {/if}
                  {/if}
                </div>
              {/if}
              
              <div class="prose prose-sm dark:prose-invert max-w-none">
                <!-- Render full document with title if it's an article -->
                {#if contentType === 'article' && publicationResult?.metadata.title}
                  {@const documentHeader = content.split(/\n==\s+/)[0]}
                  <div class="mb-6 border-b border-gray-200 dark:border-gray-700 pb-4">
                    <div class="asciidoc-content">
                      {@html asciidoctor.convert(documentHeader, {
                        standalone: false,
                        attributes: {
                          showtitle: true,
                          sectids: false,
                        }
                      })}
                    </div>
                    <!-- Document-level tags -->
                    {#if publicationResult.metadata.attributes.tags}
                      {@const tagsList = publicationResult.metadata.attributes.tags.split(',').map((t: string) => t.trim())}
                      {#if tagsList.length > 0}
                        <div class="bg-gray-100 dark:bg-gray-800 rounded-lg p-3 mt-3">
                          <div class="flex flex-wrap gap-2 items-center">
                            <span class="text-xs font-medium text-gray-600 dark:text-gray-400">Document tags:</span>
                            {#each tagsList as tag}
                              <div class="bg-blue-600 text-blue-100 px-2 py-1 rounded-full text-xs font-medium flex items-baseline">
                                <span class="mr-1">#</span>
                                <span>{tag}</span>
                              </div>
                            {/each}
                          </div>
                        </div>
                      {/if}
                    {/if}
                  </div>
                {/if}
                
                {#each parsedSections as section, index}
                  {@const indentLevel = Math.max(0, section.level - 2)}
                  {@const levelColors = {
                    2: 'bg-yellow-400', 
                    3: 'bg-yellow-500',
                    4: 'bg-yellow-600',
                    5: 'bg-gray-400',
                    6: 'bg-gray-500'
                  } as Record<number, string>}
                  {@const currentColor = levelColors[section.level] || 'bg-gray-600'}
                  
                  <div class="mb-6 relative" style="margin-left: {indentLevel * 24}px; padding-left: 12px;">
                    <!-- Vertical indent guide -->
                    <div 
                      class="absolute top-0 w-1 {currentColor} opacity-60"
                      style="left: 0; height: 100%;"
                    ></div>
                    
                    <div
                      class="text-sm text-gray-800 dark:text-gray-200 asciidoc-content"
                    >
                      {#if section.isIndex}
                        <!-- Index section: just show the title as a header -->
                        <div class="font-semibold text-gray-900 dark:text-gray-100 py-2">
                          {section.title}
                        </div>
                      {:else}
                        <!-- Content section: render full content -->
                        <div class="prose prose-sm dark:prose-invert">
                          {@html section.content}
                        </div>
                      {/if}
                    </div>

                    <!-- Gray area with tag bubbles only for content sections -->
                    {#if !section.isIndex}
                      <div class="my-4 relative">
                        <!-- Gray background area -->
                        <div
                          class="bg-gray-200 dark:bg-gray-700 rounded-lg p-3 mb-2"
                        >
                          <div class="flex flex-wrap gap-2 items-center">
                            {#if section.tags && section.tags.filter((tag: string[]) => tag[0] === 't').length > 0}
                              <!-- Show only hashtags (t-tags) -->
                              {#each section.tags.filter((tag: string[]) => tag[0] === 't') as tag}
                                <div
                                  class="bg-blue-600 text-blue-100 px-2 py-1 rounded-full text-xs font-medium flex items-baseline"
                                >
                                  <span class="mr-1">#</span>
                                  <span>{tag[1]}</span>
                                </div>
                              {/each}
                            {:else}
                              <span
                                class="text-gray-500 dark:text-gray-400 text-xs italic"
                                >No hashtags</span
                              >
                            {/if}
                          </div>
                        </div>

                        {#if index < parsedSections.length - 1 && !parsedSections[index + 1].isIndex}
                          <!-- Event boundary line only between content sections -->
                          <div
                            class="border-t-2 border-dashed border-blue-400 relative"
                          >
                            <div
                              class="absolute -top-2 left-1/2 transform -translate-x-1/2 bg-blue-100 dark:bg-blue-900 text-blue-800 dark:text-blue-200 px-2 py-1 rounded text-xs font-medium"
                            >
                              Event Boundary
                            </div>
                          </div>
                        {/if}
                      </div>
                    {/if}
                  </div>
                {/each}
              </div>

              <div
                class="mt-4 text-xs text-gray-600 dark:text-gray-400 bg-gray-50 dark:bg-gray-900 p-2 rounded border"
              >
                <strong>Event Count:</strong>
                {#if generatedEvents}
                  {generatedEvents.contentEvents.length + (generatedEvents.indexEvent ? 1 : 0)} event{(generatedEvents.contentEvents.length + (generatedEvents.indexEvent ? 1 : 0)) !== 1
                    ? "s"
                    : ""}
                  ({generatedEvents.indexEvent ? '1 index + ' : ''}{generatedEvents.contentEvents.length} content)
                {:else}
                  0 events
                {/if}
              </div>
            {/if}
          </div>
        </div>
      </div>
    {/if}

    <!-- Tutorial Sidebar -->
    {#if showTutorial}
      <div class="{showPreview ? 'w-1/3' : 'w-1/2'} flex flex-col">
        <div class="border border-gray-200 dark:border-gray-700 rounded-lg h-full flex flex-col overflow-hidden">
          <div class="px-4 py-3 border-b border-gray-200 dark:border-gray-700 bg-gray-50 dark:bg-gray-800">
            <h3 class="text-sm font-medium text-gray-900 dark:text-gray-100">
              AsciiDoc Guide
            </h3>
          </div>
          
          <div class="flex-1 overflow-y-auto p-4 text-sm text-gray-700 dark:text-gray-300 space-y-4">
            <div>
              <h4 class="font-medium text-gray-900 dark:text-gray-100 mb-2">Publishing Levels</h4>
              <ul class="space-y-1 text-xs">
                {#each generateParseLevelOptions(MIN_PARSE_LEVEL, MAX_PARSE_LEVEL) as option}
                  <li>
                    <strong>Level {option.level}:</strong> 
                    {#if option.level === 2}
                      Only {'='.repeat(option.level)} sections become events (containing {'='.repeat(option.level + 1)} and deeper)
                    {:else}
                      {'='.repeat(option.level - 1)} sections become indices, {'='.repeat(option.level)} sections become events
                    {/if}
                  </li>
                {/each}
              </ul>
            </div>

            <div>
              <h4 class="font-medium text-gray-900 dark:text-gray-100 mb-2">Example Structure</h4>
              <pre class="bg-gray-100 dark:bg-gray-800 p-3 rounded text-xs font-mono overflow-x-auto">{`= Understanding Knowledge
:image: https://i.nostr.build/example.jpg
:published: 2025-04-21
:tags: knowledge, philosophy, education
:type: text

== Preface
:tags: introduction, preface

This essay outlines the purpose...

== Introduction: Knowledge Ecosystem
:tags: introduction, ecosystem

Knowledge exists as dynamic representations...

=== Why Investigate Knowledge?
:difficulty: intermediate

Understanding the nature of knowledge...

==== The Four Perspectives
:complexity: high

1. Material Cause: The building blocks...`}</pre>
            </div>

            <div>
              <h4 class="font-medium text-gray-900 dark:text-gray-100 mb-2">Attributes</h4>
              <p class="text-xs">Use <code>:key: value</code> format to add metadata that becomes event tags.</p>
            </div>

            <div>
              <h4 class="font-medium text-gray-900 dark:text-gray-100 mb-2">Content Types</h4>
              <ul class="space-y-1 text-xs">
                <li><strong>Article:</strong> Starts with = title, creates index + content events</li>
                <li><strong>Notes:</strong> Just == sections, creates individual content events</li>
              </ul>
            </div>
          </div>
        </div>
      </div>
    {/if}
  </div>
</div><|MERGE_RESOLUTION|>--- conflicted
+++ resolved
@@ -179,7 +179,7 @@
         <h3 class="text-sm font-medium text-gray-800 dark:text-gray-200 mb-2">
           Unified AsciiDoc Publisher
         </h3>
-        <div class="flex items-center space-x-4 mb-3">
+        <div class="flex flex-col lg:flex-row lg:items-center lg:space-x-4 mb-3 space-y-2 lg:space-y-0">
           <div class="flex items-center space-x-2">
             <label for="parse-level" class="text-xs text-gray-600 dark:text-gray-400 font-medium">Parse Level:</label>
             <select 
@@ -216,7 +216,7 @@
     </div>
   </div>
 
-  <div class="flex items-center justify-between">
+  <div class="flex flex-col lg:flex-row items-center justify-between space-y-2 lg:space-y-0">
     <div class="flex items-center space-x-2">
       <Button
         color="light"
@@ -260,17 +260,10 @@
     {/if}
   </div>
 
-<<<<<<< HEAD
-  <div class="flex space-x-6 h-[60vh] min-h-[400px] max-h-[800px]">
+  <div class="flex flex-col lg:flex-row space-y-4 lg:space-y-0 lg:space-x-6 h-[60vh] min-h-[400px] max-h-[800px]">
     <!-- Editor Panel -->
-    <div class="{showPreview && showTutorial ? 'w-1/3' : showPreview || showTutorial ? 'w-1/2' : 'w-full'} flex flex-col">
+    <div class="{showPreview && showTutorial ? 'lg:w-1/3' : showPreview || showTutorial ? 'lg:w-1/2' : 'w-full'} flex flex-col">
       <div class="flex-1 relative border border-gray-200 dark:border-gray-700 rounded-lg overflow-hidden bg-white dark:bg-gray-900">
-=======
-  <div class="flex flex-col lg:flex-row lg:space-x-4 {showPreview ? 'lg:h-96' : ''}">
-    <!-- Editor Panel -->
-    <div class="{showPreview ? 'lg:w-1/2' : 'w-full'} flex flex-col space-y-4">
-      <div class="flex-1">
->>>>>>> 1c7de2ea
         <Textarea
           bind:value={content}
           oninput={handleContentChange}
@@ -281,9 +274,8 @@
     </div>
 
     <!-- Preview Panel -->
-<<<<<<< HEAD
     {#if showPreview}
-      <div class="w-1/2 flex flex-col">
+      <div class="{showTutorial ? 'lg:w-1/3' : 'lg:w-1/2'} flex flex-col">
         <div class="border border-gray-200 dark:border-gray-700 rounded-lg h-full flex flex-col overflow-hidden">
           <div class="px-4 py-3 border-b border-gray-200 dark:border-gray-700 bg-gray-50 dark:bg-gray-800">
             <h3 class="text-sm font-medium text-gray-900 dark:text-gray-100">
@@ -292,20 +284,6 @@
           </div>
 
           <div class="flex-1 overflow-y-auto p-6 bg-white dark:bg-gray-900">
-=======
-    {#if showPreview && !hasPublicationHeader}
-      <div class="lg:w-1/2 lg:border-l lg:border-gray-200 lg:dark:border-gray-700 lg:pl-4 mt-4 lg:mt-0">
-        <div class="lg:sticky lg:top-4">
-          <h3
-            class="text-lg font-semibold mb-4 text-gray-900 dark:text-gray-100"
-          >
-            AsciiDoc Preview
-          </h3>
-
-          <div
-            class="bg-white dark:bg-gray-800 border border-gray-200 dark:border-gray-700 rounded-lg p-4 max-h-80 overflow-y-auto"
-          >
->>>>>>> 1c7de2ea
             {#if !content.trim()}
               <div class="text-gray-500 dark:text-gray-400 text-sm text-center py-8">
                 Start typing to see the preview...
@@ -467,7 +445,7 @@
 
     <!-- Tutorial Sidebar -->
     {#if showTutorial}
-      <div class="{showPreview ? 'w-1/3' : 'w-1/2'} flex flex-col">
+      <div class="{showPreview ? 'lg:w-1/3' : 'lg:w-1/2'} flex flex-col">
         <div class="border border-gray-200 dark:border-gray-700 rounded-lg h-full flex flex-col overflow-hidden">
           <div class="px-4 py-3 border-b border-gray-200 dark:border-gray-700 bg-gray-50 dark:bg-gray-800">
             <h3 class="text-sm font-medium text-gray-900 dark:text-gray-100">
