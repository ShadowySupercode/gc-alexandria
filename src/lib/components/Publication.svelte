--- conflicted
+++ resolved
@@ -1,11 +1,4 @@
 <script lang="ts">
-<<<<<<< HEAD
-  import Preview from "./Preview.svelte";
-  import { pharosInstance } from "$lib/parser";
-  import type { NDKEvent } from "@nostr-dev-kit/ndk";
-  import Details from "$components/util/Details.svelte";
-  import { publicationColumnVisibility } from "$lib/stores";
-=======
   import {
     Button,
     Sidebar,
@@ -22,10 +15,11 @@
   import type { NDKEvent } from "@nostr-dev-kit/ndk";
   import PublicationSection from "./PublicationSection.svelte";
   import type { PublicationTree } from "$lib/data_structures/publication_tree";
->>>>>>> 2cf4dccd
-
-  let { rootAddress, publicationType, indexEvent } = $props<{ 
-    rootAddress: string, 
+  import Details from "$components/util/Details.svelte";
+  import { publicationColumnVisibility } from "$lib/stores";
+
+  let { rootAddress, publicationType, indexEvent } = $props<{
+    rootAddress: string,
     publicationType: string,
     indexEvent: NDKEvent
   }>();
@@ -63,8 +57,6 @@
     }
   }
 
-<<<<<<< HEAD
-=======
   $effect(() => {
     if (!lastElementRef) {
       return;
@@ -75,11 +67,6 @@
   });
 
   // #endregion
-
-  // #region ToC
-
-  const tocBreakpoint = 1140;
->>>>>>> 2cf4dccd
 
   let currentBlog: null|string = $state(null);
 
@@ -99,38 +86,51 @@
     $publicationColumnVisibility.inner = true;
     currentBlog = rootId;
   }
-</script>
-
-<<<<<<< HEAD
-{#if $publicationColumnVisibility.details}
-  <div class="flex flex-col space-y-4 max-w-xl min-w-24 sm:min-w-36 sm:flex-grow-1 p-2 overflow-auto">
-    <div class="card-leather bg-highlight dark:bg-primary-800 p-4 mx-2 rounded-lg border">
-      <Details event={indexEvent} />
-    </div>
-  </div>
-{/if}
-
-{#if isDefaultVisible()}
-  <div class="flex flex-col space-y-4 overflow-auto 
-          {publicationType === 'blog' ? 'max-w-xl flex-grow-1' : 'max-w-2xl flex-grow-2' }
-          {currentBlog !== null ? 'discreet' : ''}
-  ">
-    <div class="card-leather bg-highlight dark:bg-primary-800 p-4 mx-2 mb-4 rounded-lg border">
-      <Details event={indexEvent} />
-    </div>
-
-    <Preview {rootId} {publicationType} index={0} onBlogUpdate={loadBlog} />
-  </div>
-{/if}
-
-{#if currentBlog !== null && $publicationColumnVisibility.inner }
-  {#key currentBlog }
-  <div class="flex flex-col space-y-4 max-w-3xl overflow-auto flex-grow-2">
-    <Preview rootId={currentBlog} {publicationType} index={0} />
-  </div>
-  {/key}
-{/if}
-=======
+
+  // #region ToC
+
+
+  function scrollToElementWithOffset() {
+    const hash = window.location.hash;
+    if (hash) {
+      const targetElement = document.querySelector(hash);
+      if (targetElement) {
+        const headerOffset = 80;
+        const elementPosition = targetElement.getBoundingClientRect().top;
+        const offsetPosition = elementPosition + window.scrollY - headerOffset;
+
+        window.scrollTo({
+          top: offsetPosition,
+          behavior: "auto",
+        });
+      }
+    }
+  }
+
+  /**
+   * Hides the table of contents sidebar when the window shrinks below a certain size.  This
+   * prevents the sidebar from occluding the article content.
+   */
+  function setTocVisibilityOnResize() {
+    showToc = window.innerWidth >= tocBreakpoint;
+    showTocButton = window.innerWidth < tocBreakpoint;
+  }
+
+  /**
+   * Hides the table of contents sidebar when the user clicks outside of it.
+   */
+  function hideTocOnClick(ev: MouseEvent) {
+    const target = ev.target as HTMLElement;
+
+    if (target.closest(".sidebar-leather") || target.closest(".btn-leather")) {
+      return;
+    }
+
+    if (showToc) {
+      showToc = false;
+    }
+  }
+
   // #endregion
 
   onMount(() => {
@@ -161,15 +161,16 @@
     };
   });
 </script>
->>>>>>> 2cf4dccd
-
-{#if $publicationColumnVisibility.social }
-  <div class="flex flex-col space-y-4 max-w-xl overflow-auto flex-grow-1">
-
-<<<<<<< HEAD
+
+{#if $publicationColumnVisibility.details}
+  <div class="flex flex-col space-y-4 max-w-xl min-w-24 sm:min-w-36 sm:flex-grow-1 p-2 overflow-auto">
+    <div class="card-leather bg-highlight dark:bg-primary-800 p-4 mx-2 rounded-lg border">
+      <Details event={indexEvent} />
+    </div>
   </div>
 {/if}
-=======
+
+
 {#if showTocButton && !showToc}
   <!-- <Button
     class="btn-leather fixed top-20 left-4 h-6 w-6"
@@ -199,6 +200,15 @@
     </SidebarWrapper>
   </Sidebar>
 {/if} -->
+
+{#if isDefaultVisible()}
+  <div class="flex flex-col space-y-4 overflow-auto
+          {publicationType === 'blog' ? 'max-w-xl flex-grow-1' : 'max-w-2xl flex-grow-2' }
+          {currentBlog !== null ? 'discreet' : ''}
+  ">
+    <div class="card-leather bg-highlight dark:bg-primary-800 p-4 mx-2 mb-4 rounded-lg border">
+      <Details event={indexEvent} />
+    </div>
 <div class="flex flex-col space-y-4 max-w-2xl">
   {#each leaves as leaf, i}
     <PublicationSection
@@ -209,7 +219,22 @@
     />
   {/each}
 </div>
->>>>>>> 2cf4dccd
+  </div>
+{/if}
+
+{#if currentBlog !== null && $publicationColumnVisibility.inner }
+  {#key currentBlog }
+    <div class="flex flex-col space-y-4 max-w-3xl overflow-auto flex-grow-2">
+      <span>Todo...</span>
+    </div>
+  {/key}
+{/if}
+
+{#if $publicationColumnVisibility.social }
+  <div class="flex flex-col space-y-4 max-w-xl overflow-auto flex-grow-1">
+
+  </div>
+{/if}
 
 <style>
   :global(.sidebar-group-leather) {
