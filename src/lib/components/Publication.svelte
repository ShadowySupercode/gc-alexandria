<script lang="ts">
  import {
<<<<<<< HEAD
    Button, Card,
=======
    Alert,
    Button,
>>>>>>> 07d17de9
    Sidebar,
    SidebarGroup,
    SidebarItem,
    SidebarWrapper,
    Skeleton,
    TextPlaceholder,
    Tooltip, Heading
  } from "flowbite-svelte";
<<<<<<< HEAD
  import { CloseOutline } from 'flowbite-svelte-icons';
  import { getContext, onDestroy, onMount } from "svelte";
=======
  import { getContext, onMount } from "svelte";
  import { BookOutline, ExclamationCircleOutline } from "flowbite-svelte-icons";
  import { page } from "$app/state";
>>>>>>> 07d17de9
  import type { NDKEvent } from "@nostr-dev-kit/ndk";
  import PublicationSection from "./PublicationSection.svelte";
  import type { PublicationTree } from "$lib/data_structures/publication_tree";
  import Details from "$components/util/Details.svelte";
  import { publicationColumnVisibility } from "$lib/stores";
  import BlogHeader from "$components/blog/BlogHeader.svelte";
  import Interactions from "$components/util/Interactions.svelte";
  import TocToggle from "$components/util/TocToggle.svelte";

  let { rootAddress, publicationType, indexEvent } = $props<{
    rootAddress: string,
    publicationType: string,
    indexEvent: NDKEvent
  }>();

  const publicationTree = getContext('publicationTree') as PublicationTree;

  // #region Loading

  // TODO: Test load handling.

  let leaves = $state<Array<NDKEvent | null>>([]);
  let isLoading = $state<boolean>(false);
  let isDone = $state<boolean>(false);
  let lastElementRef = $state<HTMLElement | null>(null);

  let observer: IntersectionObserver;

  async function loadMore(count: number) {
    isLoading = true;

    for (let i = 0; i < count; i++) {
      const iterResult = await publicationTree.next();
      const { done, value } = iterResult;

      if (done) {
        isDone = true;
        break;
      }

      leaves.push(value);
    }

    isLoading = false;
  }

  function setLastElementRef(el: HTMLElement, i: number) {
    if (i === leaves.length - 1) {
      lastElementRef = el;
    }
  }

  $effect(() => {
    if (!lastElementRef) {
      return;
    }

    if (isDone) {
      observer?.unobserve(lastElementRef!);
      return;
    }

    observer?.observe(lastElementRef!);
    return () => observer?.unobserve(lastElementRef!);
  });

  // #endregion

  // region Columns visibility
  let currentBlog: null|string = $state(null);
  let currentBlogEvent: null|NDKEvent = $state(null);

  function isInnerActive() {
    return currentBlog !== null && $publicationColumnVisibility.inner;
  }

  function closeDiscussion() {
    publicationColumnVisibility.update(v => ({ ...v, discussion: false}));
  }

  function loadBlog(rootId: string) {
    // depending on the size of the screen, also toggle blog list & discussion visibility
    publicationColumnVisibility.update(current => {
      const updated = current;
      if (window.innerWidth < 1024) {
        updated.blog = false;
        updated.discussion = false;
      }
      updated.inner = true;
      return updated;
    });

    currentBlog = rootId;
    // set current blog values for publication render
    currentBlogEvent = leaves.find(i => i.tagAddress() === currentBlog) ?? null;
  }

  function showBlogHeader() {
    return (currentBlog && currentBlogEvent && window.innerWidth < 1140);
  }

  onDestroy(() => {
    // reset visibility
    publicationColumnVisibility.reset();
  })

  onMount(() => {
    // Set current columns depending on the publication type
    const isBlog = publicationType === 'blog';
    publicationColumnVisibility.update(v => ({ ...v, main: !isBlog, blog: isBlog }));

    // Set up the intersection observer.
    observer = new IntersectionObserver((entries) => {
      entries.forEach((entry) => {
        if (entry.isIntersecting && !isLoading && !isDone) {
          loadMore(1);
        }
      });
    }, { threshold: 0.5 });
    loadMore(8);

    return () => {
      observer.disconnect();
    };
  });

</script>

<<<<<<< HEAD
<!-- Table of contents -->
{#if publicationType !== 'blog'}
  <TocToggle rootId={rootAddress} />
{/if}
=======
<!-- TODO: Keep track of already-loaded leaves. -->
<!-- TODO: Handle entering mid-document and scrolling up. -->
>>>>>>> 07d17de9

<!-- Default publications -->
{#if $publicationColumnVisibility.main}
  <div class="flex flex-col p-4 space-y-4 overflow-auto max-w-2xl flex-grow-2">
    <div class="card-leather bg-highlight dark:bg-primary-800 p-4 mb-4 rounded-lg border">
      <Details event={indexEvent} />
    </div>
    <!-- Publication -->
    {#each leaves as leaf, i}
      <PublicationSection
        rootAddress={rootAddress}
        leaves={leaves}
        address={leaf.tagAddress()}
        ref={(el) => setLastElementRef(el, i)}
      />
    {/each}
  </div>
{/if}

<!-- Blog list -->
{#if $publicationColumnVisibility.blog}
  <div class="flex flex-col p-4 space-y-4 overflow-auto max-w-xl flex-grow-1
        {isInnerActive() ? 'discreet' : ''}
  ">
    <div class="card-leather bg-highlight dark:bg-primary-800 p-4 mb-4 rounded-lg border">
      <Details event={indexEvent} />
    </div>
    <!-- List blog excerpts -->
    {#each leaves as leaf, i}
      <BlogHeader
        rootId={leaf.tagAddress()}
        event={leaf}
        onBlogUpdate={loadBlog}
        active={!(isInnerActive())}
      />
    {/each}
  </div>
{/if}

{#if isInnerActive() }
  {#key currentBlog }
    <div class="flex flex-col p-4 max-w-3xl overflow-auto flex-grow-2 max-h-[calc(100vh-146px)] sticky top-[146px]">
      {#each leaves as leaf, i}
        {#if leaf.tagAddress() === currentBlog}
          <div class="card-leather bg-highlight dark:bg-primary-800 p-4 mb-4 rounded-lg border">
            <Details event={leaf} />
          </div>

          <PublicationSection
            rootAddress={rootAddress}
            leaves={leaves}
            address={leaf.tagAddress()}
            ref={(el) => setLastElementRef(el, i)}
          />

          <Card class="ArticleBox card-leather min-w-full grid mt-4">
            <Interactions rootId={currentBlog} />
          </Card>
        {/if}
      {/each}
    </div>
  {/key}
{/if}

{#if $publicationColumnVisibility.discussion }
  <Sidebar class='sidebar-leather right-0 md:!pl-8'>
    <SidebarWrapper>
      <SidebarGroup class='sidebar-group-leather'>
        <div class="flex justify-between items-baseline">
          <Heading tag="h1" class="h-leather !text-lg">Discussion</Heading>
          <Button class="btn-leather hidden sm:flex z-30 !p-1 bg-primary-50 dark:bg-primary-900" outline onclick={closeDiscussion}>
            <CloseOutline />
          </Button>
        </div>
        <div class="flex flex-col space-y-4">
          <!-- TODO
                alternative for other publications and
                when blog is not opened, but discussion is opened from the list
          -->
          {#if showBlogHeader()}
            <BlogHeader
              rootId={currentBlog}
              event={currentBlogEvent}
              onBlogUpdate={loadBlog}
              active={true}
            />
          {/if}
          <div class="flex flex-col w-full space-y-4">
            <Card class="ArticleBox card-leather w-full grid max-w-xl">
              <div class="flex flex-col my-2">
                <span>Unknown</span>
                <span class='text-gray-500'>1.1.1970</span>
              </div>
              <div class='flex flex-col flex-grow space-y-4'>
                This is a very intelligent comment placeholder that applies to all the content equally well.
              </div>
            </Card>
          </div>
        </div>
      </SidebarGroup>
    </SidebarWrapper>
  </Sidebar>
<<<<<<< HEAD
{/if}
=======
{/if} -->
<div class="flex flex-col space-y-4 max-w-2xl">
  {#each leaves as leaf, i}
    {#if leaf == null}
      <Alert class='flex space-x-2'>
        <ExclamationCircleOutline class='w-5 h-5' />
        Error loading content.  One or more events could not be loaded.
      </Alert>
    {:else}
      <PublicationSection
        rootAddress={rootAddress}
        leaves={leaves}
        address={leaf.tagAddress()}
        ref={(el) => setLastElementRef(el, i)}
      />
    {/if}
  {/each}
  <div class="flex justify-center my-4">
    {#if isLoading}
      <Button disabled color="primary">
        Loading...
      </Button>
    {:else if !isDone}
      <Button color="primary" on:click={() => loadMore(1)}>
        Show More
      </Button>
    {/if}
  </div>
</div>

<style>
  :global(.sidebar-group-leather) {
    max-height: calc(100vh - 8rem);
  }
</style>
>>>>>>> 07d17de9
<|MERGE_RESOLUTION|>--- conflicted
+++ resolved
@@ -1,11 +1,7 @@
 <script lang="ts">
   import {
-<<<<<<< HEAD
+    Alert,
     Button, Card,
-=======
-    Alert,
-    Button,
->>>>>>> 07d17de9
     Sidebar,
     SidebarGroup,
     SidebarItem,
@@ -14,14 +10,9 @@
     TextPlaceholder,
     Tooltip, Heading
   } from "flowbite-svelte";
-<<<<<<< HEAD
-  import { CloseOutline } from 'flowbite-svelte-icons';
   import { getContext, onDestroy, onMount } from "svelte";
-=======
-  import { getContext, onMount } from "svelte";
-  import { BookOutline, ExclamationCircleOutline } from "flowbite-svelte-icons";
+  import { CloseOutline, BookOutline, ExclamationCircleOutline } from "flowbite-svelte-icons";
   import { page } from "$app/state";
->>>>>>> 07d17de9
   import type { NDKEvent } from "@nostr-dev-kit/ndk";
   import PublicationSection from "./PublicationSection.svelte";
   import type { PublicationTree } from "$lib/data_structures/publication_tree";
@@ -150,15 +141,10 @@
 
 </script>
 
-<<<<<<< HEAD
 <!-- Table of contents -->
 {#if publicationType !== 'blog'}
   <TocToggle rootId={rootAddress} />
 {/if}
-=======
-<!-- TODO: Keep track of already-loaded leaves. -->
-<!-- TODO: Handle entering mid-document and scrolling up. -->
->>>>>>> 07d17de9
 
 <!-- Default publications -->
 {#if $publicationColumnVisibility.main}
@@ -168,13 +154,31 @@
     </div>
     <!-- Publication -->
     {#each leaves as leaf, i}
+      {#if leaf == null}
+        <Alert class='flex space-x-2'>
+          <ExclamationCircleOutline class='w-5 h-5' />
+          Error loading content.  One or more events could not be loaded.
+        </Alert>
+      {:else}
       <PublicationSection
         rootAddress={rootAddress}
         leaves={leaves}
         address={leaf.tagAddress()}
         ref={(el) => setLastElementRef(el, i)}
       />
+      {/if}
     {/each}
+    <div class="flex justify-center my-4">
+      {#if isLoading}
+        <Button disabled color="primary">
+          Loading...
+        </Button>
+      {:else if !isDone}
+        <Button color="primary" on:click={() => loadMore(1)}>
+          Show More
+        </Button>
+      {/if}
+    </div>
   </div>
 {/if}
 
@@ -261,42 +265,4 @@
       </SidebarGroup>
     </SidebarWrapper>
   </Sidebar>
-<<<<<<< HEAD
-{/if}
-=======
-{/if} -->
-<div class="flex flex-col space-y-4 max-w-2xl">
-  {#each leaves as leaf, i}
-    {#if leaf == null}
-      <Alert class='flex space-x-2'>
-        <ExclamationCircleOutline class='w-5 h-5' />
-        Error loading content.  One or more events could not be loaded.
-      </Alert>
-    {:else}
-      <PublicationSection
-        rootAddress={rootAddress}
-        leaves={leaves}
-        address={leaf.tagAddress()}
-        ref={(el) => setLastElementRef(el, i)}
-      />
-    {/if}
-  {/each}
-  <div class="flex justify-center my-4">
-    {#if isLoading}
-      <Button disabled color="primary">
-        Loading...
-      </Button>
-    {:else if !isDone}
-      <Button color="primary" on:click={() => loadMore(1)}>
-        Show More
-      </Button>
-    {/if}
-  </div>
-</div>
-
-<style>
-  :global(.sidebar-group-leather) {
-    max-height: calc(100vh - 8rem);
-  }
-</style>
->>>>>>> 07d17de9
+{/if}