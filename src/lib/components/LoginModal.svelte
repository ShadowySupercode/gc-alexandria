--- conflicted
+++ resolved
@@ -1,38 +1,24 @@
 <script lang="ts">
-<<<<<<< HEAD
-  import { Button } from "flowbite-svelte";
+  import { Button, Modal } from "flowbite-svelte";
   import { loginWithExtension } from '$lib/stores/userStore';
   import { userStore } from '$lib/stores/userStore';
   
   const { show = false, onClose = () => {}, onLoginSuccess = () => {} } = $props<{
-=======
-  import { Button, Modal } from "flowbite-svelte";
-  import { loginWithExtension, ndkSignedIn } from "$lib/ndk";
-
-  const {
-    show = false,
-    onClose = () => {},
-    onLoginSuccess = () => {},
-  } = $props<{
->>>>>>> a0903a8a
     show?: boolean;
     onClose?: () => void;
     onLoginSuccess?: () => void;
   }>();
 
   let signInFailed = $state<boolean>(false);
-<<<<<<< HEAD
   let errorMessage = $state<string>('');
   let user = $state($userStore);
+  let modalOpen = $state(show);
+  
   userStore.subscribe(val => user = val);
-=======
-  let errorMessage = $state<string>("");
-  let modalOpen = $state(show);
 
   $effect(() => {
     modalOpen = show;
   });
->>>>>>> a0903a8a
 
   $effect(() => {
     if (user.signedIn && show) {
@@ -50,18 +36,9 @@
   async function handleSignInClick() {
     try {
       signInFailed = false;
-<<<<<<< HEAD
       errorMessage = '';
       
       await loginWithExtension();
-=======
-      errorMessage = "";
-
-      const user = await loginWithExtension();
-      if (!user) {
-        throw new Error("The NIP-07 extension did not return a user.");
-      }
->>>>>>> a0903a8a
     } catch (e: unknown) {
       console.error(e);
       signInFailed = true;
