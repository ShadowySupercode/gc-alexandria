--- conflicted
+++ resolved
@@ -18,11 +18,7 @@
     removeMetadataFromContent 
   } from "$lib/utils/asciidoc_metadata";
   import { get } from "svelte/store";
-<<<<<<< HEAD
-  import { ndkInstance } from "$lib/ndk";
-=======
   import { userPubkey } from "$lib/stores/authStore.Svelte";
->>>>>>> 0dab77b9
   import { userStore } from "$lib/stores/userStore";
   import NDK, { NDKEvent as NDKEventClass } from "@nostr-dev-kit/ndk";
   import type { NDKEvent } from "$lib/utils/nostrUtils";
@@ -167,8 +163,11 @@
   }
 
   function validate(): { valid: boolean; reason?: string; warning?: string } {
+    const currentUserPubkey = get(userPubkey as any);
     const userState = get(userStore);
-    const pubkey = userState.pubkey;
+    
+    // Try userPubkey first, then fallback to userStore
+    const pubkey = currentUserPubkey || userState.pubkey;
     if (!pubkey) return { valid: false, reason: "Not logged in." };
     
     if (!content.trim()) return { valid: false, reason: "Content required." };
@@ -222,17 +221,11 @@
     createdAt = Math.floor(Date.now() / 1000);
 
     try {
-<<<<<<< HEAD
-      const ndk = get(ndkInstance);
-          const userState = get(userStore);
-    const pubkey = userState.pubkey;
-=======
       const currentUserPubkey = get(userPubkey as any);
       const userState = get(userStore);
       
       // Try userPubkey first, then fallback to userStore
       const pubkey = currentUserPubkey || userState.pubkey;
->>>>>>> 0dab77b9
       if (!ndk || !pubkey) {
         error = "NDK or pubkey missing.";
         loading = false;
