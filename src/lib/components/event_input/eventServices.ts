/**
 * Event publishing and loading services
 */

import { get } from "svelte/store";
import { userStore } from "$lib/stores/userStore";
import NDK, { NDKEvent as NDKEventClass } from "@nostr-dev-kit/ndk";
import type { NDKEvent } from "$lib/utils/nostrUtils";
import { prefixNostrAddresses } from "$lib/utils/nostrUtils";
import { fetchEventWithFallback } from "$lib/utils/nostrUtils";

import { WebSocketPool } from "$lib/data_structures/websocket_pool";
import { anonymousRelays } from "$lib/consts";
import { activeInboxRelays, activeOutboxRelays } from "$lib/ndk";
import { removeMetadataFromContent } from "$lib/utils/asciidoc_metadata";
import { build30040EventSet } from "$lib/utils/event_input_utils";
<<<<<<< HEAD
import { validateEvent, normalizeAndOrderTags, validateAndNormalizeEvent } from "$lib/utils/event_validation";
import { prepareProfileEventForPublishing, parseProfileContent } from "$lib/utils/profile_parsing";

/**
 * Extract all values from malformed JSON content that has duplicate keys
 * This ensures clients using only tags get complete information from content
 */
function extractAllValuesFromMalformedJson(content: string, profileFields: string[]): Array<{ field: string; values: string[] }> {
  const results: Array<{ field: string; values: string[] }> = [];
  
  for (const field of profileFields) {
    const values: string[] = [];
    
    // Use regex to find all occurrences of the field in the JSON string
    // Pattern matches: "field":"value" or "field": "value"
    const regex = new RegExp(`"${field}"\\s*:\\s*"([^"]*)"`, 'g');
    let match;
    
    while ((match = regex.exec(content)) !== null) {
      const value = match[1];
      if (value && value.trim() !== '') {
        values.push(value);
      }
    }
    
    if (values.length > 0) {
      results.push({ field, values });
    }
  }
  
  return results;
}
import type { EventData, TagData, PublishResult, LoadEventResult } from "./types";
=======
import type {
  EventData,
  LoadEventResult,
  PublishResult,
  TagData,
} from "./types";
>>>>>>> c8b06caa

// AI-NOTE: Deprecated profile fields that should be filtered out during loading and preview
export const DEPRECATED_PROFILE_FIELDS = ['displayName', 'username'];


/**
 * Converts TagData array to NDK-compatible format with proper validation and ordering
 * For duplicate tag types, creates separate tag entries for each value
 */
<<<<<<< HEAD
export function convertTagsToNDKFormat(tags: TagData[]): string[][] {
  const result: string[][] = [];
  
  for (const tag of tags) {
    if (tag.key.trim() !== "") {
      // Create ONE tag entry with all values
      // Note: Empty strings are valid in Nostr tags, so we preserve them
      result.push([tag.key, ...tag.values]);
    }
  }
  
  return normalizeAndOrderTags(result);
=======
function convertTagsToNDKFormat(tags: TagData[]): string[][] {
  return tags
    .filter((tag) => tag.key.trim() !== "")
    .map((tag) => [tag.key, ...tag.values]);
>>>>>>> c8b06caa
}

/**
 * Publishes an event to relays
 */
export async function publishEvent(
  ndk: any,
  eventData: EventData,
  tags: TagData[],
): Promise<PublishResult> {
  if (!ndk) {
    return { success: false, error: "NDK context not available" };
  }

  const userState = get(userStore);
  const pubkey = userState.pubkey;

  if (!pubkey) {
    return { success: false, error: "User not logged in." };
  }

  const pubkeyString = String(pubkey);
  if (!/^[a-fA-F0-9]{64}$/.test(pubkeyString)) {
    return {
      success: false,
      error: "Invalid public key: must be a 64-character hex string.",
    };
  }

  const baseEvent = { pubkey: pubkeyString, created_at: eventData.createdAt };
  let events: NDKEvent[] = [];
  let eventDataForNDK: any;

  console.log("Publishing event with kind:", eventData.kind);
  console.log("Content length:", eventData.content.length);
  console.log("Content preview:", eventData.content.substring(0, 100));
  console.log("Tags:", tags);

  if (Number(eventData.kind) === 30040) {
    console.log("=== 30040 EVENT CREATION START ===");
    console.log("Creating 30040 event set with content:", eventData.content);

    try {
      // Get the current d and title values from the UI
      const dTagValue = tags.find((tag) => tag.key === "d")?.values[0] || "";
      const titleTagValue = tags.find((tag) =>
        tag.key === "title"
      )?.values[0] || "";

      // Convert multi-value tags to the format expected by build30040EventSet
      // Filter out d and title tags since we'll add them manually
      const compatibleTags: [string, string][] = tags
        .filter((tag) =>
          tag.key.trim() !== "" && tag.key !== "d" && tag.key !== "title"
        )
        .map((tag) => [tag.key, tag.values[0] || ""] as [string, string]);

      const { indexEvent, sectionEvents } = build30040EventSet(
        eventData.content,
        compatibleTags,
        baseEvent,
        ndk,
      );

      // Override the d and title tags with the UI values if they exist
      const finalTags = indexEvent.tags.filter((tag) =>
        tag[0] !== "d" && tag[0] !== "title"
      );
      if (dTagValue) {
        finalTags.push(["d", dTagValue]);
      }
      if (titleTagValue) {
        finalTags.push(["title", titleTagValue]);
      }

      // Update the index event with the correct tags
      indexEvent.tags = finalTags;
      console.log("Index event:", indexEvent);
      console.log("Section events:", sectionEvents);

      // Publish all 30041 section events first, then the 30040 index event
      events = [...sectionEvents, indexEvent];
      console.log("Total events to publish:", events.length);
      console.log("=== 30040 EVENT CREATION END ===");
    } catch (error) {
      console.error("Error in build30040EventSet:", error);
      return {
        success: false,
        error: `Failed to build 30040 event set: ${
          error instanceof Error ? error.message : "Unknown error"
        }`,
      };
    }
  } else if (Number(eventData.kind) === 0) {
    // Special handling for profile events (kind 0)
    let eventTags = convertTagsToNDKFormat(tags);
    
    // Use the profile parsing service to prepare the event for publishing
    const { content: finalContent, tags: comprehensiveTags } = prepareProfileEventForPublishing(
      eventData.content,
      eventTags
    );
    
    // Update eventTags with the comprehensive tags
    eventTags = normalizeAndOrderTags(comprehensiveTags);
    
    // Prefix Nostr addresses before publishing
    const prefixedContent = prefixNostrAddresses(finalContent);

    // Create event with proper serialization
    eventDataForNDK = {
      kind: eventData.kind,
      content: prefixedContent,
      tags: eventTags,
      pubkey: pubkeyString,
      created_at: eventData.createdAt,
    };
  } else {
    // For other event types
    let eventTags = convertTagsToNDKFormat(tags);

    // For AsciiDoc events, remove metadata from content
    let finalContent = eventData.content;
    if (eventData.kind === 30040 || eventData.kind === 30041) {
      finalContent = removeMetadataFromContent(eventData.content);
    }

    // Prefix Nostr addresses before publishing
    const prefixedContent = prefixNostrAddresses(finalContent);

    // Create event with proper serialization
    eventDataForNDK = {
      kind: eventData.kind,
      content: prefixedContent,
      tags: eventTags,
      pubkey: pubkeyString,
      created_at: eventData.createdAt,
    };
  }

  // AI-NOTE: Validate event according to NIP-01 specification before creating NDK event
  const validation = validateEvent(eventDataForNDK);
  if (!validation.valid) {
    return { 
      success: false, 
      error: `Event validation failed: ${validation.errors.join(', ')}` 
    };
  }

  events = [new NDKEventClass(ndk, eventDataForNDK)];

  let atLeastOne = false;
  let relaysPublished: string[] = [];
  let lastEventId: string | null = null;

  for (let i = 0; i < events.length; i++) {
    const event = events[i];
    try {
      console.log("Publishing event:", {
        kind: event.kind,
        content: event.content,
        tags: event.tags,
        hasContent: event.content && event.content.length > 0,
      });

      // Always sign with a plain object if window.nostr is available
      // Create a completely plain object to avoid proxy cloning issues
      const plainEvent = {
        kind: Number(event.kind),
        pubkey: String(event.pubkey),
        created_at: Number(
          event.created_at ?? Math.floor(Date.now() / 1000),
        ),
        tags: event.tags.map((tag) => tag.map(String)),
        content: String(event.content),
      };
<<<<<<< HEAD
      
      // AI-NOTE: Final validation before signing according to NIP-01 specification
      const finalValidation = validateEvent(plainEvent);
      if (!finalValidation.valid) {
        throw new Error(`Event validation failed before signing: ${finalValidation.errors.join(', ')}`);
      }
      
=======

>>>>>>> c8b06caa
      if (
        typeof window !== "undefined" &&
        window.nostr &&
        window.nostr.signEvent
      ) {
        const signed = await window.nostr.signEvent(plainEvent);
        event.sig = signed.sig;
        if ("id" in signed) {
          event.id = signed.id as string;
        }
      } else {
        await event.sign();
      }
      
      // AI-NOTE: Event ID should be generated during signing according to NIP-01
      // The validation above ensures the event is properly formatted before signing

      // Use direct WebSocket publishing like CommentBox does
      const signedEvent = {
        ...plainEvent,
        id: event.id,
        sig: event.sig,
      };

      // Try to publish to relays directly
      const relays = [
        ...anonymousRelays,
        ...get(activeOutboxRelays),
        ...get(activeInboxRelays),
      ];

      console.log("publishEvent: Publishing to relays:", relays);
      console.log("publishEvent: Anonymous relays:", anonymousRelays);
      console.log(
        "publishEvent: Active outbox relays:",
        get(activeOutboxRelays),
      );
      console.log("publishEvent: Active inbox relays:", get(activeInboxRelays));

      let published = false;

      for (const relayUrl of relays) {
        try {
          const ws = await WebSocketPool.instance.acquire(relayUrl);

          await new Promise<void>((resolve, reject) => {
            const timeout = setTimeout(() => {
              WebSocketPool.instance.release(ws);
              reject(new Error("Timeout"));
            }, 5000);

            ws.onmessage = (e) => {
              const [type, id, ok, message] = JSON.parse(e.data);
              if (type === "OK" && id === signedEvent.id) {
                clearTimeout(timeout);
                if (ok) {
                  published = true;
                  relaysPublished.push(relayUrl);
                  WebSocketPool.instance.release(ws);
                  resolve();
                } else {
                  WebSocketPool.instance.release(ws);
                  reject(new Error(message));
                }
              }
            };

            // Send the event to the relay
            ws.send(JSON.stringify(["EVENT", signedEvent]));
          });
          if (published) break;
        } catch (e) {
          console.error(`Failed to publish to ${relayUrl}:`, e);
        }
      }

      if (published) {
        atLeastOne = true;
        // For 30040, set lastEventId to the index event (last in array)
        if (Number(eventData.kind) === 30040) {
          if (i === events.length - 1) {
            lastEventId = event.id;
          }
        } else {
          lastEventId = event.id;
        }
      }
    } catch (signError) {
      console.error("Error signing/publishing event:", signError);
      return {
        success: false,
        error: `Failed to sign event: ${
          signError instanceof Error ? signError.message : "Unknown error"
        }`,
      };
    }
  }

  if (atLeastOne) {
    return {
      success: true,
      eventId: lastEventId || undefined,
      relays: relaysPublished,
    };
  } else {
    return { success: false, error: "Failed to publish to any relay." };
  }
}

/**
 * Loads an event by its hex ID
 */
export async function loadEvent(
  ndk: any,
  eventId: string,
): Promise<LoadEventResult | null> {
  if (!ndk) {
    throw new Error("NDK context not available");
  }

  console.log("loadEvent: Starting search for event ID:", eventId);
  console.log(
    "loadEvent: NDK pool relays:",
    Array.from(ndk.pool.relays.values()).map((r: any) => r.url),
  );
  console.log("loadEvent: Active inbox relays:", get(activeInboxRelays));
  console.log("loadEvent: Active outbox relays:", get(activeOutboxRelays));

  const foundEvent = await fetchEventWithFallback(ndk, eventId, 10000);

  if (foundEvent) {
    console.log("loadEvent: Successfully found event:", foundEvent.id);
    
    // AI-NOTE: Validate and normalize the loaded event according to NIP-01 specification
    const validation = validateEvent(foundEvent);
    const validationIssues = validation.valid ? undefined : validation.errors;
    
    if (!validation.valid) {
      console.warn("loadEvent: Event validation failed:", validation.errors);
    }
    
    // Normalize and order tags according to NIP-01 specification
    const normalizedTags = normalizeAndOrderTags(foundEvent.tags || []);
    
    // Convert NDK event format to our format
    const eventData: EventData = {
      kind: foundEvent.kind, // Use the actual kind from the event
      content: foundEvent.content || "", // Preserve content exactly as-is
      createdAt: Math.floor(Date.now() / 1000), // Use current time for replacement
    };

<<<<<<< HEAD
    // Convert normalized NDK tags format to our format
    // For profile events, content entries should be listed first in tags for consistency
    const tags: TagData[] = [];
    const seenTags = new Set<string>(); // Track seen tags to deduplicate only identical tags
    
    // For profile events (kind 0), extract profile data from content and add as tags FIRST
    if (foundEvent.kind === 0) {
      try {
        // Profile fields that should be extracted to tags (excluding deprecated fields)
        const profileFields = ['name', 'display_name', 'about', 'picture', 'banner', 'website', 'nip05', 'lud16', 'pronouns'];
        
        // Extract ALL values from content (including malformed JSON with duplicate keys)
        // This ensures clients using only tags get complete information from content
        const allContentValues = extractAllValuesFromMalformedJson(foundEvent.content || "{}", profileFields);
        for (const { field, values } of allContentValues) {
          for (const value of values) {
            if (value !== null && value !== undefined && value !== '') {
              const tagData = {
                key: field,
                values: [String(value)]
              };
              const tagKey = JSON.stringify(tagData);
              if (!seenTags.has(tagKey)) {
                seenTags.add(tagKey);
                tags.push(tagData);
              }
            }
          }
        }
      } catch (error) {
        console.warn("Failed to parse profile content for tag extraction:", error);
      }
    }
    
    // Then add all existing tags from the original event (excluding deprecated fields)
    for (const tag of normalizedTags) {
      if (tag.length >= 2) {
        const key = tag[0] || "";
        // Skip deprecated fields
        if (DEPRECATED_PROFILE_FIELDS.includes(key)) {
          continue;
        }
        // Preserve empty strings - they are valid in Nostr tags
        const values = tag.slice(1).map(v => v === null || v === undefined ? "" : String(v));
        
        if (key) {
          // ALL tags can have multiple values - add each tag as a separate entry
          const tagData = {
            key,
            values: values
          };
          const tagKey = JSON.stringify(tagData);
          if (!seenTags.has(tagKey)) {
            seenTags.add(tagKey);
            tags.push(tagData);
          }
        }
      }
    }
    
    // tags array is already populated above
=======
    // Convert NDK tags format to our format
    const tags: TagData[] = foundEvent.tags.map((tag: string[]) => ({
      key: tag[0] || "",
      values: tag.slice(1),
    }));
>>>>>>> c8b06caa

    return { eventData, tags, validationIssues };
  }

  console.log("loadEvent: Event not found on any relay");
  return null;
}
<|MERGE_RESOLUTION|>--- conflicted
+++ resolved
@@ -14,7 +14,6 @@
 import { activeInboxRelays, activeOutboxRelays } from "$lib/ndk";
 import { removeMetadataFromContent } from "$lib/utils/asciidoc_metadata";
 import { build30040EventSet } from "$lib/utils/event_input_utils";
-<<<<<<< HEAD
 import { validateEvent, normalizeAndOrderTags, validateAndNormalizeEvent } from "$lib/utils/event_validation";
 import { prepareProfileEventForPublishing, parseProfileContent } from "$lib/utils/profile_parsing";
 
@@ -24,38 +23,35 @@
  */
 function extractAllValuesFromMalformedJson(content: string, profileFields: string[]): Array<{ field: string; values: string[] }> {
   const results: Array<{ field: string; values: string[] }> = [];
-  
+
   for (const field of profileFields) {
     const values: string[] = [];
-    
+
     // Use regex to find all occurrences of the field in the JSON string
     // Pattern matches: "field":"value" or "field": "value"
     const regex = new RegExp(`"${field}"\\s*:\\s*"([^"]*)"`, 'g');
     let match;
-    
+
     while ((match = regex.exec(content)) !== null) {
       const value = match[1];
       if (value && value.trim() !== '') {
         values.push(value);
       }
     }
-    
+
     if (values.length > 0) {
       results.push({ field, values });
     }
   }
-  
+
   return results;
 }
-import type { EventData, TagData, PublishResult, LoadEventResult } from "./types";
-=======
 import type {
   EventData,
   LoadEventResult,
   PublishResult,
   TagData,
 } from "./types";
->>>>>>> c8b06caa
 
 // AI-NOTE: Deprecated profile fields that should be filtered out during loading and preview
 export const DEPRECATED_PROFILE_FIELDS = ['displayName', 'username'];
@@ -65,10 +61,9 @@
  * Converts TagData array to NDK-compatible format with proper validation and ordering
  * For duplicate tag types, creates separate tag entries for each value
  */
-<<<<<<< HEAD
 export function convertTagsToNDKFormat(tags: TagData[]): string[][] {
   const result: string[][] = [];
-  
+
   for (const tag of tags) {
     if (tag.key.trim() !== "") {
       // Create ONE tag entry with all values
@@ -76,14 +71,8 @@
       result.push([tag.key, ...tag.values]);
     }
   }
-  
+
   return normalizeAndOrderTags(result);
-=======
-function convertTagsToNDKFormat(tags: TagData[]): string[][] {
-  return tags
-    .filter((tag) => tag.key.trim() !== "")
-    .map((tag) => [tag.key, ...tag.values]);
->>>>>>> c8b06caa
 }
 
 /**
@@ -180,16 +169,16 @@
   } else if (Number(eventData.kind) === 0) {
     // Special handling for profile events (kind 0)
     let eventTags = convertTagsToNDKFormat(tags);
-    
+
     // Use the profile parsing service to prepare the event for publishing
     const { content: finalContent, tags: comprehensiveTags } = prepareProfileEventForPublishing(
       eventData.content,
       eventTags
     );
-    
+
     // Update eventTags with the comprehensive tags
     eventTags = normalizeAndOrderTags(comprehensiveTags);
-    
+
     // Prefix Nostr addresses before publishing
     const prefixedContent = prefixNostrAddresses(finalContent);
 
@@ -227,9 +216,9 @@
   // AI-NOTE: Validate event according to NIP-01 specification before creating NDK event
   const validation = validateEvent(eventDataForNDK);
   if (!validation.valid) {
-    return { 
-      success: false, 
-      error: `Event validation failed: ${validation.errors.join(', ')}` 
+    return {
+      success: false,
+      error: `Event validation failed: ${validation.errors.join(', ')}`
     };
   }
 
@@ -260,17 +249,13 @@
         tags: event.tags.map((tag) => tag.map(String)),
         content: String(event.content),
       };
-<<<<<<< HEAD
-      
+
       // AI-NOTE: Final validation before signing according to NIP-01 specification
       const finalValidation = validateEvent(plainEvent);
       if (!finalValidation.valid) {
         throw new Error(`Event validation failed before signing: ${finalValidation.errors.join(', ')}`);
       }
-      
-=======
-
->>>>>>> c8b06caa
+
       if (
         typeof window !== "undefined" &&
         window.nostr &&
@@ -284,7 +269,7 @@
       } else {
         await event.sign();
       }
-      
+
       // AI-NOTE: Event ID should be generated during signing according to NIP-01
       // The validation above ensures the event is properly formatted before signing
 
@@ -403,18 +388,18 @@
 
   if (foundEvent) {
     console.log("loadEvent: Successfully found event:", foundEvent.id);
-    
+
     // AI-NOTE: Validate and normalize the loaded event according to NIP-01 specification
     const validation = validateEvent(foundEvent);
     const validationIssues = validation.valid ? undefined : validation.errors;
-    
+
     if (!validation.valid) {
       console.warn("loadEvent: Event validation failed:", validation.errors);
     }
-    
+
     // Normalize and order tags according to NIP-01 specification
     const normalizedTags = normalizeAndOrderTags(foundEvent.tags || []);
-    
+
     // Convert NDK event format to our format
     const eventData: EventData = {
       kind: foundEvent.kind, // Use the actual kind from the event
@@ -422,18 +407,17 @@
       createdAt: Math.floor(Date.now() / 1000), // Use current time for replacement
     };
 
-<<<<<<< HEAD
     // Convert normalized NDK tags format to our format
     // For profile events, content entries should be listed first in tags for consistency
     const tags: TagData[] = [];
     const seenTags = new Set<string>(); // Track seen tags to deduplicate only identical tags
-    
+
     // For profile events (kind 0), extract profile data from content and add as tags FIRST
     if (foundEvent.kind === 0) {
       try {
         // Profile fields that should be extracted to tags (excluding deprecated fields)
         const profileFields = ['name', 'display_name', 'about', 'picture', 'banner', 'website', 'nip05', 'lud16', 'pronouns'];
-        
+
         // Extract ALL values from content (including malformed JSON with duplicate keys)
         // This ensures clients using only tags get complete information from content
         const allContentValues = extractAllValuesFromMalformedJson(foundEvent.content || "{}", profileFields);
@@ -456,7 +440,7 @@
         console.warn("Failed to parse profile content for tag extraction:", error);
       }
     }
-    
+
     // Then add all existing tags from the original event (excluding deprecated fields)
     for (const tag of normalizedTags) {
       if (tag.length >= 2) {
@@ -467,7 +451,7 @@
         }
         // Preserve empty strings - they are valid in Nostr tags
         const values = tag.slice(1).map(v => v === null || v === undefined ? "" : String(v));
-        
+
         if (key) {
           // ALL tags can have multiple values - add each tag as a separate entry
           const tagData = {
@@ -482,15 +466,8 @@
         }
       }
     }
-    
+
     // tags array is already populated above
-=======
-    // Convert NDK tags format to our format
-    const tags: TagData[] = foundEvent.tags.map((tag: string[]) => ({
-      key: tag[0] || "",
-      values: tag.slice(1),
-    }));
->>>>>>> c8b06caa
 
     return { eventData, tags, validationIssues };
   }
