<script lang='ts'>
  import { Avatar } from 'flowbite-svelte';
  import { type NDKUserProfile } from "@nostr-dev-kit/ndk";
  import { ndkInstance } from '$lib/ndk';
<<<<<<< HEAD

  let { pubkey, name = null } = $props();
=======
  import { userBadge } from '$lib/snippets/UserSnippets.svelte';
  let { pubkey, title = null } = $props();
>>>>>>> b6a1be39

  const externalProfileDestination = './events?id='
  let loading = $state(true);
  let anon = $state(false);
  let npub = $state('');

  let profile = $state<NDKUserProfile | null>(null);
  let pfp = $derived(profile?.image);
  let username = $derived(profile?.name);

  async function fetchUserData(pubkey: string) {
    let user;
      user = $ndkInstance
        .getUser({ pubkey: pubkey ?? undefined });

    npub = user.npub;

    user.fetchProfile()
      .then(userProfile => {
        profile = userProfile;
        if (!profile?.name) anon = true;
        loading = false;
      });
  }

  // Fetch data when component mounts
  $effect(() => {
    if (pubkey) {
      fetchUserData(pubkey);
    }
  });

  function shortenNpub(long: string|undefined) {
    if (!long) return '';
    return long.slice(0, 8) + '…' + long.slice(-4);
  }
</script>

{#if loading}
  {name ?? '…'}
{:else if anon }
<<<<<<< HEAD
  <a class='underline' href={'/events?id=' + npub} title={name ?? npub}>{shortenNpub(npub)}</a>
=======
  {@render userBadge(npub, username)}
>>>>>>> b6a1be39
{:else if npub }
  <a href={'/events?id=' + npub} title={name ?? username}>
    <Avatar rounded
          class='h-7 w-7 mx-1 cursor-pointer inline bg-transparent'
          src={pfp}
          alt={username} />
    {@render userBadge(npub, username)}
  </a>
{:else}
  {name ?? pubkey}
{/if}<|MERGE_RESOLUTION|>--- conflicted
+++ resolved
@@ -2,15 +2,11 @@
   import { Avatar } from 'flowbite-svelte';
   import { type NDKUserProfile } from "@nostr-dev-kit/ndk";
   import { ndkInstance } from '$lib/ndk';
-<<<<<<< HEAD
-
+  import { userBadge } from '$lib/snippets/UserSnippets.svelte';
   let { pubkey, name = null } = $props();
-=======
-  import { userBadge } from '$lib/snippets/UserSnippets.svelte';
-  let { pubkey, title = null } = $props();
->>>>>>> b6a1be39
 
   const externalProfileDestination = './events?id='
+
   let loading = $state(true);
   let anon = $state(false);
   let npub = $state('');
@@ -50,13 +46,9 @@
 {#if loading}
   {name ?? '…'}
 {:else if anon }
-<<<<<<< HEAD
-  <a class='underline' href={'/events?id=' + npub} title={name ?? npub}>{shortenNpub(npub)}</a>
-=======
   {@render userBadge(npub, username)}
->>>>>>> b6a1be39
 {:else if npub }
-  <a href={'/events?id=' + npub} title={name ?? username}>
+  <a href={externalProfileDestination + npub} title={name ?? username}>
     <Avatar rounded
           class='h-7 w-7 mx-1 cursor-pointer inline bg-transparent'
           src={pfp}
