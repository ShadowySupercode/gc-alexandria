<script lang="ts">
  import {
    ClipboardCheckOutline,
    ClipboardCleanOutline,
    CodeOutline,
    DotsVerticalOutline,
    EyeOutline,
    ShareNodesOutline
  } from "flowbite-svelte-icons";
  import { Button, Modal, Popover } from "flowbite-svelte";
  import { standardRelays } from "$lib/consts";
<<<<<<< HEAD
  import { neventEncode } from "$lib/utils";
  import { type AddressPointer, naddrEncode } from "nostr-tools/nip19";
  import Details from "$components/util/Details.svelte";
=======
  import { neventEncode, naddrEncode } from "$lib/utils";
  import InlineProfile from "$components/util/InlineProfile.svelte";
>>>>>>> e9ca3b83

  let { event } = $props();

  let jsonModalOpen: boolean = $state(false);
  let detailsModalOpen: boolean = $state(false);
  let eventIdCopied: boolean = $state(false);
  let shareLinkCopied: boolean = $state(false);

  let isOpen = $state(false);

  function openPopover() {
    isOpen = true;
  }

  function closePopover() {
    isOpen = false;
    const menu = document.getElementById('dots-' + event.id);
    if (menu) menu.blur();
  }

  function shareNjump() {
    const relays: string[] = standardRelays;
    
    try {
      const naddr = naddrEncode(event, relays);
      console.debug(naddr);
      navigator.clipboard.writeText(`https://njump.me/${naddr}`);
      shareLinkCopied = true;
      setTimeout(() => {
        shareLinkCopied = false;
      }, 4000);
    }
    catch (e) {
      console.error('Failed to encode naddr:', e);
    }
  }

  function copyEventId() {
    console.debug("copyEventID");
    const relays: string[] = standardRelays;
    const nevent = neventEncode(event, relays);

    navigator.clipboard.writeText(nevent);

    eventIdCopied = true;
    setTimeout(() => {
      eventIdCopied = false;
    }, 4000);
  }

  function viewJson() {
    console.debug("viewJSON");
    jsonModalOpen = true;
  }

  function viewDetails() {
    console.log('Details');
    detailsModalOpen = true;
  }

</script>

<div class="group" role="group" onmouseenter={openPopover}>
  <!-- Main button -->
  <Button type="button"
          id="dots-{event.id}"
          class=" hover:bg-primary-0 dark:text-highlight dark:hover:bg-primary-800 p-1 dots" color="none"
          data-popover-target="popover-actions">
    <DotsVerticalOutline class="h-6 w-6"/>
    <span class="sr-only">Open actions menu</span>
  </Button>

  {#if isOpen}
  <Popover id="popover-actions"
           placement="bottom"
           trigger="click"
           class='popover-leather w-fit z-10'
           onmouseleave={closePopover}
           >
    <div class='flex flex-row justify-between space-x-4'>
      <div class='flex flex-col text-nowrap'>
        <ul class="space-y-2">
          <li>
            <button class='btn-leather w-full text-left' onclick={viewDetails}>
              <EyeOutline class="inline mr-2"  /> View details
            </button>
          </li>
          <li>
            <button class='btn-leather w-full text-left' onclick={shareNjump}>
              {#if shareLinkCopied}
                <ClipboardCheckOutline class="inline mr-2" /> Copied!
              {:else}
                <ShareNodesOutline class="inline mr-2" /> Share via NJump
              {/if}
            </button>
          </li>
          <li>
            <button class='btn-leather w-full text-left' onclick={copyEventId}>
              {#if eventIdCopied}
                <ClipboardCheckOutline class="inline mr-2" /> Copied!
              {:else}
                <ClipboardCleanOutline class="inline mr-2" /> Copy event ID
              {/if}
            </button>
          </li>
          <li>
            <button class='btn-leather w-full text-left' onclick={viewJson}>
              <CodeOutline class="inline mr-2"  /> View JSON
            </button>
          </li>
        </ul>
      </div>
    </div>
  </Popover>
  {/if}
  <!-- Event JSON -->
  <Modal class='modal-leather' title='Event JSON' bind:open={jsonModalOpen} autoclose outsideclose size='lg'>
    <div class="overflow-auto bg-highlight dark:bg-primary-900 text-sm rounded p-1" style="max-height: 70vh;">
      <pre><code>{JSON.stringify(event.rawEvent(), null, 2)}</code></pre>
    </div>
  </Modal>
  <!-- Event details -->
  <Modal class='modal-leather' title='Publication details' bind:open={detailsModalOpen} autoclose outsideclose size='sm'>
<<<<<<< HEAD
    <Details event={event} />
=======
    <div class="flex flex-row space-x-4">
      {#if image}
      <div class="flex col">
        <img class="max-w-48" src={image} alt="Publication cover" />
      </div>
      {/if}
      <div class="flex flex-col col space-y-5  justify-center  align-middle">
        <h1 class="text-3xl font-bold mt-5">{title}</h1>
        <h2 class="text-base font-bold">by
          {#if originalAuthor !== null}
            <InlineProfile pubkey={originalAuthor} title={author} />
          {:else}
            {author}
          {/if}
        </h2>
        <h4 class='text-base font-thin mt-2'>Version: {version}</h4>
      </div>
    </div>

    {#if summary}
      <div class="flex flex-row ">
        <p class='text-base text-primary-900 dark:text-highlight'>{summary}</p>
      </div>
    {/if}

    <div class="flex flex-row ">
      <h4 class='text-base font-normal mt-2'>Index author: <InlineProfile pubkey={event.pubkey} /></h4>
    </div>

    <div class="flex flex-col pb-4 space-y-1">
      {#if source !== null}
        <h5 class="text-sm">Source: <a class="underline" href={source} target="_blank">{source}</a></h5>
      {/if}
      {#if type !== null}
        <h5 class="text-sm">Publication type: {type}</h5>
      {/if}
      {#if language !== null}
        <h5 class="text-sm">Language: {language}</h5>
      {/if}
      {#if publisher !== null}
        <h5 class="text-sm">Published by: {publisher}</h5>
      {/if}
      {#if identifier !== null}
        <h5 class="text-sm">{identifier}</h5>
      {/if}

    </div>

>>>>>>> e9ca3b83
  </Modal>
</div><|MERGE_RESOLUTION|>--- conflicted
+++ resolved
@@ -9,14 +9,8 @@
   } from "flowbite-svelte-icons";
   import { Button, Modal, Popover } from "flowbite-svelte";
   import { standardRelays } from "$lib/consts";
-<<<<<<< HEAD
-  import { neventEncode } from "$lib/utils";
-  import { type AddressPointer, naddrEncode } from "nostr-tools/nip19";
-  import Details from "$components/util/Details.svelte";
-=======
   import { neventEncode, naddrEncode } from "$lib/utils";
   import InlineProfile from "$components/util/InlineProfile.svelte";
->>>>>>> e9ca3b83
 
   let { event } = $props();
 
@@ -140,9 +134,6 @@
   </Modal>
   <!-- Event details -->
   <Modal class='modal-leather' title='Publication details' bind:open={detailsModalOpen} autoclose outsideclose size='sm'>
-<<<<<<< HEAD
-    <Details event={event} />
-=======
     <div class="flex flex-row space-x-4">
       {#if image}
       <div class="flex col">
@@ -191,6 +182,5 @@
 
     </div>
 
->>>>>>> e9ca3b83
   </Modal>
 </div>