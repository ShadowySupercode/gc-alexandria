<script lang="ts">
  import "../../styles/notifications.css";
  import { Heading, P } from "flowbite-svelte";
  import type { NDKEvent } from "$lib/utils/nostrUtils";
  import { userStore } from "$lib/stores/userStore";
<<<<<<< HEAD
  import { ndkInstance, activeInboxRelays } from "$lib/ndk";
=======
>>>>>>> 0dab77b9
  import { goto } from "$app/navigation";
  import { get } from "svelte/store";
  import { nip19 } from "nostr-tools";
  import { anonymousRelays } from "$lib/consts";
  import { getKind24RelaySet } from "$lib/utils/kind24_utils";
  import { createSignedEvent } from "$lib/utils/nostrEventService";
  import { Modal, Button } from "flowbite-svelte";
  import { searchProfiles } from "$lib/utils/search_utility";
  import type { NostrProfile } from "$lib/utils/search_types";
  import { PlusOutline, ReplyOutline, UserOutline } from "flowbite-svelte-icons";
  import { 
    getNotificationType, 
    fetchAuthorProfiles,
    quotedContent,
  } from "$lib/components/embedded_events/EmbeddedSnippets.svelte";
  import { buildCompleteRelaySet } from "$lib/utils/relay_management";
  import { formatDate, neventEncode } from "$lib/utils";
  import { NDKRelaySetFromNDK } from "$lib/utils/nostrUtils";
  import EmbeddedEvent from "./embedded_events/EmbeddedEvent.svelte";
  import { getNdkContext } from "$lib/ndk";

  const { event } = $props<{ event: NDKEvent }>();

  const ndk = getNdkContext();

  // Handle navigation events from quoted messages
  $effect(() => {
    if (typeof window !== 'undefined') {
      const handleJumpToMessage = (e: Event) => {
        const customEvent = e as CustomEvent;
        jumpToMessageInFeed(customEvent.detail);
      };
      
      window.addEventListener('jump-to-message', handleJumpToMessage);
      
      return () => {
        window.removeEventListener('jump-to-message', handleJumpToMessage);
      };
    }
  });

  // Component state
  let notifications = $state<NDKEvent[]>([]);
  let publicMessages = $state<NDKEvent[]>([]);
  let loading = $state(false);
  let error = $state<string | null>(null);
  let isOwnProfile = $state(false);
  let notificationMode = $state<"to-me" | "from-me" | "public-messages">("to-me");
  let authorProfiles = $state<Map<string, { name?: string; displayName?: string; picture?: string }>>(new Map());
  let filteredByUser = $state<string | null>(null);
  
  // New Message Modal state
  let showNewMessageModal = $state(false);
  let newMessageContent = $state<string>("");
  let selectedRecipients = $state<NostrProfile[]>([]);
  let newMessageRelays = $state<string[]>([]);
  let isComposingMessage = $state(false);
  let replyToMessage = $state<NDKEvent | null>(null);
  
  // Recipient Selection Modal state
  let showRecipientModal = $state(false);
  let recipientSearch = $state("");
  let recipientResults = $state<NostrProfile[]>([]);
  let recipientLoading = $state(false);
  let recipientSearchInput = $state<HTMLInputElement | undefined>();
  let recipientSearchTimeout: ReturnType<typeof setTimeout> | null = null;
  let recipientCommunityStatus: Record<string, boolean> = $state({});
  let isRecipientSearching = $state(false);

  // Derived state for filtered messages
  let filteredMessages = $derived.by(() => {
    if (!filteredByUser) return publicMessages;
    return publicMessages.filter(message => 
      message.pubkey === filteredByUser || 
      (message.pubkey === $userStore.pubkey && message.getMatchingTags("p").some(tag => tag[1] === filteredByUser))
    );
  });

  // AI-NOTE: Utility functions extracted to reduce code duplication
  function getNeventUrl(event: NDKEvent): string {
    // Use empty relay list for nevent encoding - relays will be discovered by the events page
    return neventEncode(event, []);
  }

  function navigateToEvent(nevent: string) {
    // Navigate to the events search page with this specific event
    goto(`/events?id=${nevent}`);
  }

  function jumpToMessageInFeed(eventIdOrNevent: string) {
    // Switch to public messages tab and scroll to the specific message
    notificationMode = "public-messages";
    
    // Try to find and scroll to the specific message
    setTimeout(() => {
      let eventId = eventIdOrNevent;
      
      // If it's a nevent URL, try to extract the event ID
      if (eventIdOrNevent.startsWith('nostr:nevent') || eventIdOrNevent.startsWith('nevent')) {
        try {
          const decoded = nip19.decode(eventIdOrNevent);
          if (decoded.type === 'nevent' && decoded.data.id) {
            eventId = decoded.data.id;
          }
        } catch (error) {
          // If decode fails, try to extract hex ID directly
          const hexMatch = eventIdOrNevent.match(/[a-f0-9]{64}/i);
          if (hexMatch) {
            eventId = hexMatch[0];
          } else {
            console.warn('Failed to extract event ID from nevent:', eventIdOrNevent);
            return;
          }
        }
      }
      
      // Find the message in our public messages
      const targetMessage = publicMessages.find(msg => msg.id === eventId);
      if (targetMessage) {
        // Try to find the element in the DOM
        const element = document.querySelector(`[data-event-id="${eventId}"]`);
        if (element) {
          // Check if element is in viewport
          const rect = element.getBoundingClientRect();
          const isInView = (
            rect.top >= 0 &&
            rect.left >= 0 &&
            rect.bottom <= (window.innerHeight || document.documentElement.clientHeight) &&
            rect.right <= (window.innerWidth || document.documentElement.clientWidth)
          );
          
          // Only scroll if not in view
          if (!isInView) {
            element.scrollIntoView({ behavior: 'smooth', block: 'center' });
          }
          
          // ALWAYS highlight the message in blue
          element.classList.add('message-highlight', 'ring-2', 'ring-blue-500');
          setTimeout(() => {
            element.classList.remove('message-highlight', 'ring-2', 'ring-blue-500');
          }, 2000);
        }
      }
    }, 100);
  }

  function filterByUser(pubkey: string) {
    filteredByUser = filteredByUser === pubkey ? null : pubkey;
  }

  function clearFilter() {
    filteredByUser = null;
  }

  // AI-NOTE: New Message Modal Functions
  function openNewMessageModal(messageToReplyTo?: NDKEvent) {
    showNewMessageModal = true;
    newMessageContent = "";
    selectedRecipients = [];
    newMessageRelays = [];
    isComposingMessage = false;
    replyToMessage = messageToReplyTo || null;
    
    // If replying, set up the quote and pre-select all original recipients plus sender
    if (messageToReplyTo) {    
      // Collect all recipients: original sender + all p-tag recipients
      const recipientPubkeys = new Set<string>();
      
      // Add the original sender
      recipientPubkeys.add(messageToReplyTo.pubkey);
      
      // Add all p-tag recipients from the original message
      const pTags = messageToReplyTo.getMatchingTags("p");
      pTags.forEach(tag => {
        if (tag[1]) {
          recipientPubkeys.add(tag[1]);
        }
      });
      
      // Remove the current user from recipients (don't reply to yourself)
      const currentUserPubkey = $userStore.pubkey;
      if (currentUserPubkey) {
        recipientPubkeys.delete(currentUserPubkey);
      }
      
      // Build the recipient list with profile information
      selectedRecipients = Array.from(recipientPubkeys).map(pubkey => {
        const profile = authorProfiles.get(pubkey);
        return {
          pubkey: pubkey,
          name: profile?.name || "",
          displayName: profile?.displayName || "",
          picture: profile?.picture || "",
          about: "", // We don't store about in authorProfiles
          nip05: "", // We don't store nip05 in authorProfiles
        };
      }).filter(recipient => recipient.pubkey); // Ensure we have valid pubkeys
      
      console.log(`Pre-loaded ${selectedRecipients.length} recipients for reply:`, selectedRecipients.map(r => r.displayName || r.name || r.pubkey?.slice(0, 8)));
    }
  }

  function closeNewMessageModal() {
    showNewMessageModal = false;
    newMessageContent = "";
    selectedRecipients = [];
    newMessageRelays = [];
    isComposingMessage = false;
    replyToMessage = null;
  }

  // AI-NOTE: Recipient Selection Modal Functions
  function openRecipientModal() {
    showRecipientModal = true;
    recipientSearch = "";
    recipientResults = [];
    recipientLoading = false;
    recipientCommunityStatus = {};
    isRecipientSearching = false;
    // Focus the search input after a brief delay to ensure modal is rendered
    setTimeout(() => {
      recipientSearchInput?.focus();
    }, 100);
  }

  function closeRecipientModal() {
    showRecipientModal = false;
    recipientSearch = "";
    recipientResults = [];
    recipientLoading = false;
    recipientCommunityStatus = {};
    isRecipientSearching = false;
    
    // Clear any pending search timeout
    if (recipientSearchTimeout) {
      clearTimeout(recipientSearchTimeout);
      recipientSearchTimeout = null;
    }
  }

  async function searchRecipients() {
    if (!recipientSearch.trim()) {
      recipientResults = [];
      recipientCommunityStatus = {};
      return;
    }

    // Prevent multiple concurrent searches
    if (isRecipientSearching) {
      return;
    }

    console.log("Starting recipient search for:", recipientSearch.trim());

    // Set loading state
    recipientLoading = true;
    isRecipientSearching = true;

    try {
      console.log("Recipient search promise created, waiting for result...");
      const result = await searchProfiles(recipientSearch.trim());
      console.log("Recipient search completed, found profiles:", result.profiles.length);
      console.log("Profile details:", result.profiles);
      console.log("Community status:", result.Status);

      // Update state
      recipientResults = result.profiles;
      recipientCommunityStatus = result.Status;

      console.log(
        "State updated - recipientResults length:",
        recipientResults.length,
      );
      console.log(
        "State updated - recipientCommunityStatus keys:",
        Object.keys(recipientCommunityStatus),
      );
    } catch (error) {
      console.error("Error searching recipients:", error);
      recipientResults = [];
      recipientCommunityStatus = {};
    } finally {
      recipientLoading = false;
      isRecipientSearching = false;
      console.log(
        "Recipient search finished - loading:",
        recipientLoading,
        "searching:",
        isRecipientSearching,
      );
    }
  }

  // Reactive search with debouncing
  $effect(() => {
    // Clear existing timeout
    if (recipientSearchTimeout) {
      clearTimeout(recipientSearchTimeout);
    }

    // If search is empty, clear results immediately
    if (!recipientSearch.trim()) {
      recipientResults = [];
      recipientCommunityStatus = {};
      recipientLoading = false;
      return;
    }

    // Set loading state immediately for better UX
    recipientLoading = true;

    // Debounce the search with 300ms delay
    recipientSearchTimeout = setTimeout(() => {
      searchRecipients();
    }, 300);
  });

  function selectRecipient(profile: NostrProfile) {
    // Check if recipient is already selected
    if (selectedRecipients.some(r => r.pubkey === profile.pubkey)) {
      console.log("Recipient already selected:", profile.displayName || profile.name);
      return;
    }

    // Add recipient to selection
    selectedRecipients = [...selectedRecipients, profile];
    console.log("Selected recipient:", profile.displayName || profile.name);
    
    // Close the recipient modal (New Message modal stays open)
    closeRecipientModal();
  }

  async function sendNewMessage() {
    if (!newMessageContent.trim() || selectedRecipients.length === 0) return;

    try {
      isComposingMessage = true;
      
      // Create p-tags for all recipients (ensure hex format)
      const pTags = selectedRecipients.map(recipient => {
        let pubkey = recipient.pubkey!;
        // Convert npub to hex if needed
        if (pubkey.startsWith('npub')) {
          try {
            const decoded = nip19.decode(pubkey);
            if (decoded.type === 'npub') {
              pubkey = decoded.data;
            }
          } catch (e) {
            console.warn("[Send Message] Failed to decode npub:", pubkey, e);
          }
        }
        return ["p", pubkey];
      });
      
      // Add q tag if replying to a message (for jump-to functionality)
      if (replyToMessage) {
        pTags.push(["q", replyToMessage.id, newMessageRelays[0] || anonymousRelays[0]]);
      }
      
      // Get all recipient pubkeys for relay calculation (ensure hex format)
      const recipientPubkeys = selectedRecipients.map(r => {
        let pubkey = r.pubkey!;
        // Convert npub to hex if needed
        if (pubkey.startsWith('npub')) {
          try {
            const decoded = nip19.decode(pubkey);
            if (decoded.type === 'npub') {
              pubkey = decoded.data;
            }
          } catch (e) {
            console.warn("[Send Message Relay Calc] Failed to decode npub:", pubkey, e);
          }
        }
        return pubkey;
      });
      
      // Calculate relay set using the same logic as kind24_utils
      const senderPubkey = $userStore.pubkey;
      if (!senderPubkey) {
        throw new Error("No sender pubkey available");
      }
      
      // Get relay sets for all recipients and combine them
      const relaySetPromises = recipientPubkeys.map(recipientPubkey => 
        getKind24RelaySet(senderPubkey, recipientPubkey)
      );
      const relaySets = await Promise.all(relaySetPromises);
      
      // Combine and deduplicate all relay sets
      const allRelays = relaySets.flat();
      const uniqueRelays = [...new Set(allRelays)];
      newMessageRelays = uniqueRelays;
      
      // Use the content as-is, quoted content is handled via q tag
      const finalContent = newMessageContent;
      
      // Create and sign the event using the unified function (includes expiration tag)
      const { event: signedEvent } = await createSignedEvent(
        finalContent,
        $userStore.pubkey || '',
        24,
        pTags
      );

      // Publish to relays using WebSocket pool like other components
      const { WebSocketPool } = await import("$lib/data_structures/websocket_pool");
      let publishedToAny = false;

      for (const relayUrl of newMessageRelays) {
        try {
          const ws = await WebSocketPool.instance.acquire(relayUrl);
          
          await new Promise<void>((resolve, reject) => {
            const timeout = setTimeout(() => {
              WebSocketPool.instance.release(ws);
              reject(new Error("Timeout"));
            }, 5000);

            ws.onmessage = (e) => {
              const [type, id, ok, message] = JSON.parse(e.data);
              if (type === "OK" && id === signedEvent.id) {
                clearTimeout(timeout);
                if (ok) {
                  publishedToAny = true;
                  WebSocketPool.instance.release(ws);
                  resolve();
                } else {
                  WebSocketPool.instance.release(ws);
                  reject(new Error(message));
                }
              }
            };

            ws.send(JSON.stringify(["EVENT", signedEvent]));
          });
        } catch (e) {
          console.warn(`Failed to publish to ${relayUrl}:`, e);
        }
      }

      if (publishedToAny) {
        // Close modal and refresh messages
        closeNewMessageModal();
        await fetchPublicMessages();
      } else {
        throw new Error("Failed to publish to any relay");
      }
    } catch (error) {
      console.error("Error sending new message:", error);
      // You could show an error message to the user here
    } finally {
      isComposingMessage = false;
    }
  }

  // AI-NOTE: Simplified notification fetching
  async function fetchNotifications() {
    if (!$userStore.pubkey || !isOwnProfile) return;

    loading = true;
    error = null;

    try {
      if (!ndk) throw new Error("No NDK instance available");
      
      const userStoreValue = get(userStore);
      const user = userStoreValue.signedIn && userStoreValue.pubkey ? ndk.getUser({ pubkey: userStoreValue.pubkey }) : null;
      const relaySet = await buildCompleteRelaySet(ndk, user);
      const relays = [...relaySet.inboxRelays, ...relaySet.outboxRelays];
      if (relays.length === 0) throw new Error("No relays available");

      const filter = {
        kinds: [1, 1111, 9802, 6, 16],
        ...(notificationMode === "to-me" 
          ? { "#p": [$userStore.pubkey] }
          : { authors: [$userStore.pubkey] }
        ),
        limit: 100,
      };

      const ndkRelaySet = NDKRelaySetFromNDK.fromRelayUrls(relays, ndk);
      const events = await ndk.fetchEvents(filter, undefined, ndkRelaySet);
      const eventArray = Array.from(events);
      
      // Filter out self-referential events
      const filteredEvents = eventArray.filter(event => {
        if (notificationMode === "to-me") {
          return event.pubkey !== $userStore.pubkey;
        } else {
          const pTags = event.getMatchingTags("p");
          const isUserMentioned = pTags.some(tag => tag[1] === $userStore.pubkey);
          return !isUserMentioned;
        }
      });
      
      notifications = filteredEvents
        .sort((a, b) => (b.created_at || 0) - (a.created_at || 0))
        .slice(0, 100);

      authorProfiles = await fetchAuthorProfiles(notifications, ndk);
    } catch (err) {
      console.error("[Notifications] Error fetching notifications:", err);
      error = err instanceof Error ? err.message : "Failed to fetch notifications";
    } finally {
      loading = false;
    }
  }

  // AI-NOTE: Simplified public messages fetching - only kind 24 messages
  async function fetchPublicMessages() {
    if (!$userStore.pubkey || !isOwnProfile) return;

    loading = true;
    error = null;

    try {
      if (!ndk) throw new Error("No NDK instance available");

      const userStoreValue = get(userStore);
      const user = userStoreValue.signedIn && userStoreValue.pubkey ? ndk.getUser({ pubkey: userStoreValue.pubkey }) : null;
      const relaySet = await buildCompleteRelaySet(ndk, user);
      const relays = [...relaySet.inboxRelays, ...relaySet.outboxRelays];
      if (relays.length === 0) throw new Error("No relays available");

      const ndkRelaySet = NDKRelaySetFromNDK.fromRelayUrls(relays, ndk);

      // Fetch only kind 24 messages
      const [messagesEvents, userMessagesEvents] = await Promise.all([
        ndk.fetchEvents({ kinds: [24 as any], "#p": [$userStore.pubkey], limit: 200 }, undefined, ndkRelaySet),
        ndk.fetchEvents({ kinds: [24 as any], authors: [$userStore.pubkey], limit: 200 }, undefined, ndkRelaySet)
      ]);

      const allMessages = [
        ...Array.from(messagesEvents),
        ...Array.from(userMessagesEvents)
      ];

      // Deduplicate and filter
      const uniqueMessages = allMessages.filter((event, index, self) => 
        index === self.findIndex(e => e.id === event.id)
      );

      publicMessages = uniqueMessages
        .sort((a, b) => (b.created_at || 0) - (a.created_at || 0))
        .slice(0, 200);

      authorProfiles = await fetchAuthorProfiles(publicMessages, ndk);
    } catch (err) {
      console.error("[PublicMessages] Error fetching public messages:", err);
      error = err instanceof Error ? err.message : "Failed to fetch public messages";
    } finally {
      loading = false;
    }
  }

  // Check if user is viewing their own profile
  $effect(() => {
    if ($userStore.signedIn && $userStore.pubkey && event.pubkey) {
      isOwnProfile = $userStore.pubkey.toLowerCase() === event.pubkey.toLowerCase();
    } else {
      isOwnProfile = false;
    }
  });

  // Fetch notifications when viewing own profile or when mode changes
  $effect(() => {
    if (isOwnProfile && $userStore.pubkey && $userStore.signedIn) {
      if (notificationMode === "public-messages") {
        fetchPublicMessages();
      } else {
        fetchNotifications();
      }
    } else {
      // Clear notifications when user logs out or is not viewing own profile
      notifications = [];
      publicMessages = [];
      authorProfiles.clear();
    }
  });

  // AI-NOTE: Refactored to avoid blocking $effect with async operations
  // Calculate relay set when recipients change - non-blocking approach
  $effect(() => {
    const senderPubkey = $userStore.pubkey;
    console.log("[Relay Effect] Recipients changed:", selectedRecipients.length, "Sender:", senderPubkey?.slice(0, 8));
    
    if (selectedRecipients.length > 0 && senderPubkey) {
      // Start async relay set calculation without blocking the effect
      updateRelaySet(selectedRecipients, senderPubkey);
    } else {
      console.log("[Relay Effect] Clearing relays - no recipients or sender");
      newMessageRelays = [];
    }
  });

  /**
   * Updates relay set asynchronously to avoid blocking the reactive system
   */
  async function updateRelaySet(recipients: any[], senderPubkey: string) {
    try {
      const recipientPubkeys = recipients.map(r => {
        const pubkey = r.pubkey!;
        // Convert npub to hex if needed
        if (pubkey.startsWith('npub')) {
          try {
            const decoded = nip19.decode(pubkey) as unknown as { type: string; data: string };
            if (decoded.type === 'npub') {
              return decoded.data;
            }
          } catch (e) {
            console.warn("[Relay Effect] Failed to decode npub:", pubkey, e);
          }
        }
        return pubkey;
      });
      console.log("[Relay Effect] Getting relay sets for recipients (hex):", recipientPubkeys.map(p => p.slice(0, 8)));
      
      // Get relay sets for all recipients and combine them
      const relaySetPromises = recipientPubkeys.map(recipientPubkey => 
        getKind24RelaySet(senderPubkey, recipientPubkey)
      );
      
      const relaySets = await Promise.all(relaySetPromises);
      console.log("[Relay Effect] Received relay sets:", relaySets);
      
      // Combine and deduplicate all relay sets
      const allRelays = relaySets.flat();
      const uniqueRelays = [...new Set(allRelays)];
      console.log("[Relay Effect] Final relay list:", uniqueRelays);
      
      // If no relays found from NIP-65, use fallback relays
      if (uniqueRelays.length === 0) {
        console.log("[Relay Effect] No NIP-65 relays found, using fallback");
        if (ndk) {
          const userStoreValue = get(userStore);
          const user = userStoreValue.signedIn && userStoreValue.pubkey ? ndk.getUser({ pubkey: userStoreValue.pubkey }) : null;
          const relaySet = await buildCompleteRelaySet(ndk, user);
          const fallbackRelays = [...relaySet.inboxRelays, ...relaySet.outboxRelays];
          newMessageRelays = fallbackRelays.slice(0, 5); // Limit to first 5 for performance
        } else {
          newMessageRelays = [];
        }
      } else {
        newMessageRelays = uniqueRelays;
      }
    } catch (error) {
      console.error("[Relay Effect] Error getting relay set:", error);
      console.log("[Relay Effect] Using fallback relays due to error");
      if (ndk) {
        const userStoreValue = get(userStore);
        const user = userStoreValue.signedIn && userStoreValue.pubkey ? ndk.getUser({ pubkey: userStoreValue.pubkey }) : null;
        const relaySet = await buildCompleteRelaySet(ndk, user);
        const fallbackRelays = [...relaySet.inboxRelays, ...relaySet.outboxRelays];
        newMessageRelays = fallbackRelays.slice(0, 5);
      } else {
        newMessageRelays = [];
      }
    }
  }
</script>

{#if isOwnProfile && $userStore.signedIn}
  <div class="mb-6 w-full overflow-x-hidden">
    <div class="flex items-center justify-between mb-4">
      <Heading tag="h3" class="h-leather">Notifications</Heading>
      
      <div class="flex items-center gap-3">
        <!-- New Message Button -->
        <Button
          color="primary"
          size="sm"
          onclick={() => openNewMessageModal()}
          class="flex items-center gap-1.5 px-3 py-1.5 text-sm font-medium"
        >
          <PlusOutline class="w-4 h-4" />
          New Message
        </Button>
      
      <!-- Mode toggle -->
      <div class="flex bg-gray-300 dark:bg-gray-700 rounded-lg p-1">
        {#each ["to-me", "from-me", "public-messages"] as mode}
          {@const modeLabel = mode === "to-me" ? "To Me" : mode === "from-me" ? "From Me" : "Public Messages"}
          <button
            class="mode-toggle-button px-3 py-1 text-sm font-medium rounded-md {notificationMode === mode ? 'active' : 'inactive'}"
            onclick={() => notificationMode = mode as "to-me" | "from-me" | "public-messages"}
          >
            {modeLabel}
          </button>
        {/each}
        </div>
      </div>
    </div>
    
    {#if loading}
      <div class="flex items-center justify-center py-8 min-h-96">
        <div class="notifications-loading-spinner rounded-full h-8 w-8 border-b-2 border-primary-600"></div>
        <span class="ml-2 text-gray-600 dark:text-gray-400">
          Loading {notificationMode === "public-messages" ? "public messages" : "notifications"}...
        </span>
      </div>
    {:else if error}
      <div class="p-4 bg-red-100 dark:bg-red-900 text-red-700 dark:text-red-300 rounded-lg">
        <P>Error loading {notificationMode === "public-messages" ? "public messages" : "notifications"}: {error}</P>
      </div>
    {:else if notificationMode === "public-messages"}
      {#if publicMessages.length === 0}
        <div class="p-4 bg-gray-100 dark:bg-gray-800 text-gray-600 dark:text-gray-400 rounded-lg">
          <P>No public messages found.</P>
        </div>
      {:else}
        <div class="max-h-[72rem] overflow-y-auto overflow-x-hidden">
          {#if filteredByUser}
            <div class="filter-indicator mb-4 p-3 rounded-lg">
              <div class="flex items-center justify-between">
                <span class="text-sm text-blue-700 dark:text-blue-300">
                  Filtered by user: @{authorProfiles.get(filteredByUser)?.displayName || authorProfiles.get(filteredByUser)?.name || "anon"}
                </span>
                <button
                  class="text-xs text-blue-600 dark:text-blue-400 hover:text-blue-800 dark:hover:text-blue-200 underline font-medium"
                  onclick={clearFilter}
                >
                  Clear Filter
                </button>
              </div>
            </div>
          {/if}
          <div class="space-y-4">
            {#each filteredMessages.slice(0, 100) as message}
              {@const authorProfile = authorProfiles.get(message.pubkey)}
              {@const isFromUser = message.pubkey === $userStore.pubkey}
              <div class="message-container p-4 bg-white dark:bg-gray-800 border border-gray-200 dark:border-gray-700 rounded-lg shadow-sm" data-event-id="{message.id}">
                <div class="flex items-start gap-3 {isFromUser ? 'flex-row-reverse' : ''}">
                  <!-- Author Profile Picture and Name -->
                  <div class="flex-shrink-0 relative">
                    <div class="flex flex-col items-center gap-2 {isFromUser ? 'items-end' : 'items-start'}">
                      {#if authorProfile?.picture}
                        <img
                          src={authorProfile.picture}
                          alt="Author avatar"
                          class="w-10 h-10 rounded-full object-cover border border-gray-200 dark:border-gray-600"
                          onerror={(e) => (e.target as HTMLImageElement).style.display = 'none'}
                        />
                      {:else}
                        <div class="profile-picture-fallback w-10 h-10 rounded-full flex items-center justify-center border border-gray-200 dark:border-gray-600">
                          <UserOutline class="w-5 h-5 text-gray-600 dark:text-gray-300" />
                        </div>
                      {/if}
                      <div class="w-24 text-center">
                        <span class="text-xs font-medium text-gray-900 dark:text-gray-100 break-words">
                          @{authorProfile?.displayName || authorProfile?.name || "anon"}
                        </span>
                      </div>
                    </div>
                    
                    <!-- Filter button for non-user messages -->
                    {#if !isFromUser}
                      <div class="mt-2 flex justify-center gap-1">
                        <!-- Reply button -->
                        <button
                          class="reply-button w-6 h-6 border border-gray-400 dark:border-gray-500 text-gray-600 dark:text-gray-400 hover:bg-gray-100 dark:hover:bg-gray-700 rounded-full flex items-center justify-center text-xs transition-colors"
                          onclick={(e) => {
                            e.preventDefault();
                            e.stopPropagation();
                            openNewMessageModal(message);
                          }}
                          title="Reply to this message"
                          aria-label="Reply to this message"
                        >
                          <ReplyOutline class="w-3 h-3" />
                        </button>
                        <!-- Filter button -->
                        <button
                          class="filter-button w-6 h-6 border border-gray-400 dark:border-gray-500 text-gray-600 dark:text-gray-400 hover:bg-gray-100 dark:hover:bg-gray-700 rounded-full flex items-center justify-center text-xs transition-colors {filteredByUser === message.pubkey ? 'filter-button-active bg-gray-200 dark:bg-gray-600 border-gray-500 dark:border-gray-400' : ''}"
                          onclick={() => filterByUser(message.pubkey)}
                          title="Filter by this user"
                          aria-label="Filter by this user"
                        >
                          <svg class="w-3 h-3" fill="currentColor" viewBox="0 0 20 20">
                            <path fill-rule="evenodd" d="M3 3a1 1 0 011-1h12a1 1 0 011 1v3a1 1 0 01-.293.707L12 11.414V15a1 1 0 01-.293.707l-2 2A1 1 0 018 17v-5.586L3.293 6.707A1 1 0 013 6V3z" clip-rule="evenodd" />
                          </svg>
                        </button>
                      </div>
                    {/if}
                  </div>
                  
                  <!-- Message Content -->
                  <div class="message-content flex-1 min-w-0 {isFromUser ? 'text-right' : ''}">
                    <div class="flex items-center gap-2 mb-2 {isFromUser ? 'justify-end' : ''}">
                      <span class="text-xs font-medium text-primary-600 dark:text-primary-400 bg-primary-100 dark:bg-primary-900 px-2 py-1 rounded">
                        {isFromUser ? 'Your Message' : 'Public Message'}
                      </span>
                      <span class="text-xs text-gray-500 dark:text-gray-400">
                        {message.created_at ? formatDate(message.created_at) : "Unknown date"}
                      </span>
                      <button
                        class="text-xs text-primary-600 dark:text-primary-400 hover:text-primary-800 dark:hover:text-primary-200 underline font-mono"
                        onclick={() => navigateToEvent(getNeventUrl(message))}
                        title="Click to view event"
                      >
                        {getNeventUrl(message).slice(0, 16)}...
                      </button>
                    </div>
                    

                    
                    {#if message.getMatchingTags("q").length > 0}
                      <div class="text-sm text-gray-800 dark:text-gray-200 mb-2 leading-relaxed">
                        {@render quotedContent(message, publicMessages, ndk)}
                      </div>
                    {/if}
                    {#if message.content}
                      <div class="text-sm text-gray-800 dark:text-gray-200 mb-2 leading-relaxed">
                        <div class="px-2">
                          <EmbeddedEvent nostrIdentifier={message.id} nestingLevel={0} />
                        </div>
                      </div>
                    {/if}
                    

                  </div>
                </div>
                
              </div>
          {/each}
          </div>
          
          {#if filteredMessages.length > 100}
            <div class="mt-4 p-3 text-center text-sm text-gray-600 dark:text-gray-400 bg-gray-50 dark:bg-gray-800 rounded-lg">
              Showing 100 of {filteredMessages.length} messages {filteredByUser ? `(filtered)` : ''}. Scroll to see more.
            </div>
          {/if}
        </div>
      {/if}
    {:else}
      {#if notifications.length === 0}
        <div class="p-4 bg-gray-100 dark:bg-gray-800 text-gray-600 dark:text-gray-400 rounded-lg">
          <P>No notifications {notificationMode === "to-me" ? "received" : "sent"} found.</P>
        </div>
      {:else}
        <div class="max-h-[72rem] overflow-y-auto overflow-x-hidden space-y-4">
          {#each notifications.slice(0, 100) as notification}
            {@const authorProfile = authorProfiles.get(notification.pubkey)}
            <div class="message-container p-4 bg-white dark:bg-gray-800 border border-gray-200 dark:border-gray-700 rounded-lg shadow-sm">
                <div class="flex items-start gap-3">
                  <!-- Author Profile Picture and Name -->
                  <div class="flex-shrink-0">
                    <div class="flex flex-col items-center gap-2">
                      {#if authorProfile?.picture}
                        <img
                          src={authorProfile.picture}
                          alt="Author avatar"
                          class="w-10 h-10 rounded-full object-cover border border-gray-200 dark:border-gray-600"
                          onerror={(e) => (e.target as HTMLImageElement).style.display = 'none'}
                        />
                      {:else}
                        <div class="profile-picture-fallback w-10 h-10 rounded-full flex items-center justify-center border border-gray-200 dark:border-gray-600">
                          <UserOutline class="w-5 h-5 text-gray-600 dark:text-gray-300" />
                        </div>
                      {/if}
                      <div class="w-24 text-center">
                        <span class="text-xs font-medium text-gray-900 dark:text-gray-100 break-words">
                          @{authorProfile?.displayName || authorProfile?.name || "anon"}
                        </span>
                      </div>
                    </div>
                  </div>
                  
                  <!-- Notification Content -->
                  <div class="flex-1 min-w-0">
                    <div class="flex items-center gap-2 mb-2">
                      <span class="text-xs font-medium text-primary-600 dark:text-primary-400 bg-primary-100 dark:bg-primary-900 px-2 py-1 rounded">
                        {getNotificationType(notification)}
                      </span>
                      <span class="text-xs text-gray-500 dark:text-gray-400">
                        {notification.created_at ? formatDate(notification.created_at) : "Unknown date"}
                      </span>
                      <button
                        class="text-xs text-primary-600 dark:text-primary-400 hover:text-primary-800 dark:hover:text-primary-200 underline font-mono"
                        onclick={() => navigateToEvent(getNeventUrl(notification))}
                        title="Click to view event"
                      >
                        {getNeventUrl(notification).slice(0, 16)}...
                      </button>
                    </div>
                    

                    
                    {#if notification.content}
                      <div class="text-sm text-gray-800 dark:text-gray-200 mb-2 leading-relaxed">
                        <div class="px-2">
                          <EmbeddedEvent nostrIdentifier={notification.id} nestingLevel={0} />
                        </div>
                      </div>
                    {/if}
                    

                  </div>
                </div>
            </div>
          {/each}
          
          {#if notifications.length > 100}
            <div class="mt-4 p-3 text-center text-sm text-gray-600 dark:text-gray-400 bg-gray-50 dark:bg-gray-800 rounded-lg">
              Showing 100 of {notifications.length} notifications {notificationMode === "to-me" ? "received" : "sent"}. Scroll to see more.
            </div>
          {/if}
        </div>
      {/if}
    {/if}
  </div>
  
  <!-- New Message Modal -->
  <Modal bind:open={showNewMessageModal} size="lg" class="w-full">
    <div class="modal-content p-6">
      <div class="mb-4">
        <h3 class="text-lg font-semibold text-gray-900 dark:text-gray-100">
          {replyToMessage ? 'Reply to Message' : 'New Public Message'}
        </h3>
      </div>
      
      <!-- Quoted Content Display -->
      {#if replyToMessage}
        <div class="quoted-content mb-4 p-3 rounded-r-lg">
          <div class="text-sm text-gray-600 dark:text-gray-400 mb-1">Replying to:</div>
          <div class="text-sm text-gray-800 dark:text-gray-200">
            <EmbeddedEvent nostrIdentifier={replyToMessage.id} nestingLevel={0} />
          </div>
  </div>
      {/if}
      
      <!-- Recipients Section -->
      <div class="mb-4">
        <div class="flex items-center justify-between mb-2">
          <span class="text-sm font-medium text-gray-700 dark:text-gray-300">
            Sending to {selectedRecipients.length} recipient{selectedRecipients.length !== 1 ? 's' : ''}:
          </span>
          <button
            class="text-sm text-blue-600 dark:text-blue-400 hover:text-blue-800 dark:hover:text-blue-200 underline"
            onclick={(e) => {
              e.preventDefault();
              e.stopPropagation();
              openRecipientModal();
            }}
          >
            Edit Recipients
          </button>
        </div>
        
        {#if selectedRecipients.length === 0}
          <div class="recipient-selection p-3 rounded-lg">
            <p class="text-sm text-yellow-700 dark:text-yellow-300">
              No recipients selected. Click "Edit Recipients" to add recipients.
            </p>
          </div>
        {:else}
          <div class="flex flex-wrap gap-2">
            {#each selectedRecipients as recipient}
              <span class="inline-flex items-center gap-1 px-2 py-1 bg-gray-100 dark:bg-gray-700 rounded text-sm">
                @{recipient.displayName || recipient.name || "anon"}
                <button
                  onclick={() => {
                    selectedRecipients = selectedRecipients.filter(r => r.pubkey !== recipient.pubkey);
                  }}
                  class="text-gray-500 hover:text-gray-700 dark:text-gray-400 dark:hover:text-gray-200"
                >
                  ×
                </button>
              </span>
            {/each}
          </div>
        {/if}
      </div>
      
      <!-- Relay Information -->
      {#if selectedRecipients.length > 0 && newMessageRelays.length > 0}
        <div class="mb-4">
          <span class="text-sm font-medium text-gray-700 dark:text-gray-300 mb-2 block">
            Publishing to {newMessageRelays.length} relay{newMessageRelays.length !== 1 ? 's' : ''}:
          </span>
          <div class="p-3 bg-gray-50 dark:bg-gray-800 border border-gray-200 dark:border-gray-700 rounded-lg">
            <div class="space-y-1">
              {#each newMessageRelays as relay}
                <div class="text-xs font-mono text-gray-600 dark:text-gray-400">
                  {relay}
                </div>
              {/each}
            </div>
          </div>
        </div>
      {/if}
      
      <!-- Message Content -->
      <div class="mb-4">
        <label for="new-message-content" class="text-sm font-medium text-gray-700 dark:text-gray-300 mb-2 block">
          Message:
        </label>
        <textarea
          id="new-message-content"
          bind:value={newMessageContent}
          placeholder="Type your message here..."
          class="message-textarea w-full p-3 border border-gray-300 dark:border-gray-600 rounded-lg bg-white dark:bg-gray-800 text-gray-900 dark:text-gray-100 resize-none"
          rows="6"
          onkeydown={(e) => {
            // Allow Enter for new lines, Ctrl+Enter to send
            if (e.key === 'Enter' && e.ctrlKey && !isComposingMessage && selectedRecipients.length > 0 && newMessageContent.trim()) {
              e.preventDefault();
              sendNewMessage();
            }
          }}
        ></textarea>
      </div>
      
      <!-- Action Buttons -->
      <div class="flex justify-end gap-3">
        <Button
          color="light"
          onclick={closeNewMessageModal}
          disabled={isComposingMessage}
        >
          Cancel
        </Button>
        <Button
          color="primary"
          onclick={sendNewMessage}
          disabled={isComposingMessage || selectedRecipients.length === 0 || !newMessageContent.trim()}
          class="flex items-center gap-2 {isComposingMessage || selectedRecipients.length === 0 || !newMessageContent.trim() ? 'button-disabled' : ''}"
        >
          {#if isComposingMessage}
            <div class="animate-spin rounded-full h-4 w-4 border-b-2 border-white"></div>
          {/if}
          Send to {selectedRecipients.length} recipient{selectedRecipients.length !== 1 ? 's' : ''}
        </Button>
      </div>
    </div>
  </Modal>
  
  <!-- Recipient Selection Modal -->
  <Modal bind:open={showRecipientModal} size="lg" class="w-full">
    <div class="modal-content p-6">
      <div class="mb-4">
        <h3 class="text-lg font-semibold text-gray-900 dark:text-gray-100">Select Recipients</h3>
      </div>
      
      <div class="space-y-4">
        <div class="relative">
          <input
            type="text"
            placeholder="Search display name, name, NIP-05, or npub..."
            bind:value={recipientSearch}
            bind:this={recipientSearchInput}
            class="search-input w-full rounded-lg border border-gray-300 bg-gray-50 text-gray-900 text-sm dark:border-gray-600 dark:bg-gray-700 dark:text-white dark:placeholder-gray-400 p-2.5 {recipientLoading ? 'pr-10' : ''}"
          />
          {#if recipientLoading}
            <div class="absolute inset-y-0 right-0 flex items-center pr-3">
              <div class="animate-spin rounded-full h-4 w-4 border-b-2 border-primary-600"></div>
            </div>
          {/if}
        </div>

        {#if recipientResults.length > 0}
          <div class="recipient-results">
            <ul class="space-y-2">
              {#each recipientResults as profile}
                {@const isAlreadySelected = selectedRecipients.some(r => r.pubkey === profile.pubkey)}
                <button
                  onclick={(e) => {
                    e.preventDefault();
                    e.stopPropagation();
                    selectRecipient(profile);
                  }}
                  disabled={isAlreadySelected}
                  class="recipient-selection-button w-full flex items-center gap-3 p-3 text-left bg-white dark:bg-gray-800 border border-gray-200 dark:border-gray-700 rounded-lg focus:outline-none focus:ring-2 focus:ring-primary-500 {isAlreadySelected ? 'opacity-50 cursor-not-allowed' : ''}"
                >
                  {#if profile.picture}
                    <img
                      src={profile.picture}
                      alt="Profile"
                      class="w-8 h-8 rounded-full object-cover border border-gray-200 dark:border-gray-600 flex-shrink-0"
                      onerror={(e) => {
                        (e.target as HTMLImageElement).style.display = 'none';
                      }}
                    />
                  {:else}
                    <div class="w-8 h-8 rounded-full bg-gray-300 dark:bg-gray-600 flex-shrink-0 flex items-center justify-center">
                      <UserOutline class="w-4 h-4 text-gray-600 dark:text-gray-300" />
                    </div>
                  {/if}
                  <div class="flex flex-col text-left min-w-0 flex-1">
                    <span class="font-semibold truncate">
                      @{profile.displayName || profile.name || "anon"}
                    </span>
                    {#if profile.nip05}
                      <span class="text-xs text-gray-500 flex items-center gap-1">
                        <svg
                          class="inline w-4 h-4 text-primary-500"
                          fill="none"
                          stroke="currentColor"
                          stroke-width="2"
                          viewBox="0 0 24 24"
                          ><path
                            stroke-linecap="round"
                            stroke-linejoin="round"
                            d="M9 12l2 2 4-4m6 2a9 9 0 11-18 0 9 9 0 0118 0z"
                          ></path></svg
                        >
                        {profile.nip05}
                      </span>
                    {/if}
                    {#if profile.about}
                      <span class="text-xs text-gray-500 truncate">{profile.about}</span>
                    {/if}
                  </div>
                  {#if recipientCommunityStatus[profile.pubkey || ""]}
                    <div
                      class="community-status-indicator flex-shrink-0 w-4 h-4 rounded-full flex items-center justify-center"
                      title="Has posted to the community"
                    >
                      <svg
                        class="w-3 h-3 text-yellow-600 dark:text-yellow-400"
                        fill="currentColor"
                        viewBox="0 0 24 24"
                      >
                        <path
                          d="M12 2l3.09 6.26L22 9.27l-5 4.87 1.18 6.88L12 17.77l-6.18 3.25L7 14.14 2 9.27l6.91-1.01L12 2z"
                        />
                      </svg>
                    </div>
                  {:else}
                    <div class="flex-shrink-0 w-4 h-4"></div>
                  {/if}
                  {#if isAlreadySelected}
                    <span class="text-xs text-green-600 dark:text-green-400 font-medium">Selected</span>
                  {/if}
                </button>
              {/each}
            </ul>
          </div>
        {:else if recipientSearch.trim()}
          <div class="text-center py-4 text-gray-500">No results found</div>
        {:else}
          <div class="text-center py-4 text-gray-500">
            Enter a search term to find users
          </div>
        {/if}
      </div>
    </div>
  </Modal>
{/if} <|MERGE_RESOLUTION|>--- conflicted
+++ resolved
@@ -3,10 +3,6 @@
   import { Heading, P } from "flowbite-svelte";
   import type { NDKEvent } from "$lib/utils/nostrUtils";
   import { userStore } from "$lib/stores/userStore";
-<<<<<<< HEAD
-  import { ndkInstance, activeInboxRelays } from "$lib/ndk";
-=======
->>>>>>> 0dab77b9
   import { goto } from "$app/navigation";
   import { get } from "svelte/store";
   import { nip19 } from "nostr-tools";
