<script lang="ts">
  import { Heading, P } from "flowbite-svelte";
  import { page } from "$app/stores";
  import { goto } from "$app/navigation";
  import type { NDKEvent } from "$lib/utils/nostrUtils";
  import EventSearch from "$lib/components/EventSearch.svelte";
  import EventDetails from "$lib/components/EventDetails.svelte";
  import RelayActions from "$lib/components/RelayActions.svelte";
  import CommentBox from "$lib/components/CommentBox.svelte";
  import CommentViewer from "$lib/components/CommentViewer.svelte";
  import { userBadge } from "$lib/snippets/UserSnippets.svelte";
  import { getMatchingTags, toNpub, getUserMetadata } from "$lib/utils/nostrUtils";
  import EventInput from "$lib/components/EventInput.svelte";

  import CopyToClipboard from "$lib/components/util/CopyToClipboard.svelte";
  import { neventEncode, naddrEncode } from "$lib/utils";
  import { activeInboxRelays } from "$lib/ndk";
  import { getEventType } from "$lib/utils/mime";
  import ViewPublicationLink from "$lib/components/util/ViewPublicationLink.svelte";
  import { checkCommunity } from "$lib/utils/search_utility";
<<<<<<< HEAD
  import { parseRepostContent, parseContent } from "$lib/utils/notification_utils";
  import { fetchCurrentUserLists, isPubkeyInUserLists } from "$lib/utils/user_lists";
=======
  import EmbeddedEvent from "$lib/components/embedded_events/EmbeddedEvent.svelte";
>>>>>>> 0dab77b9

  let loading = $state(false);
  let error = $state<string | null>(null);
  let searchValue = $state<string | null>(null);
  let dTagValue = $state<string | null>(null);
  let event = $state<NDKEvent | null>(null);
  let searchResults = $state<NDKEvent[]>([]);
  let secondOrderResults = $state<NDKEvent[]>([]);
  let tTagResults = $state<NDKEvent[]>([]);
  let originalEventIds = $state<Set<string>>(new Set());
  let originalAddresses = $state<Set<string>>(new Set());
  let searchType = $state<string | null>(null);
  let searchTerm = $state<string | null>(null);
  let profile = $state<{
    name?: string;
    display_name?: string;
    about?: string;
    picture?: string;
    banner?: string;
    website?: string;
    lud16?: string;
    nip05?: string;
  } | null>(null);
  let userRelayPreference = $state(false);
  let showSidePanel = $state(false);
  let searchInProgress = $state(false);
  let secondOrderSearchMessage = $state<string | null>(null);
  let communityStatus = $state<Record<string, boolean>>({});
  let searchResultsCollapsed = $state(false);

<<<<<<< HEAD
  userStore.subscribe((val) => (user = val));
  
  // Debug: Check if user is logged in
  $effect(() => {
    console.log("[Events Page] User state:", user);
    console.log("[Events Page] User signed in:", user?.signedIn);
    console.log("[Events Page] User pubkey:", user?.pubkey);
  });

=======
>>>>>>> 0dab77b9
  function handleEventFound(newEvent: NDKEvent) {
    event = newEvent;
    showSidePanel = true;
    // AI-NOTE: 2025-01-24 - Preserve search results to allow navigation through them
    // Don't clear search results when showing a single event - this allows users to browse through results
<<<<<<< HEAD
    // searchResults = [];
    // secondOrderResults = [];
    // tTagResults = [];
    // originalEventIds = new Set();
    // originalAddresses = new Set();
    // searchType = null;
    // searchTerm = null;
    // searchInProgress = false;
    // secondOrderSearchMessage = null;

    // AI-NOTE: 2025-01-24 - Properly parse profile data for kind 0 events
=======
>>>>>>> 0dab77b9
    if (newEvent.kind === 0) {
      try {
        const parsedProfile = parseProfileContent(newEvent);
        if (parsedProfile) {
          profile = parsedProfile;
          console.log("[Events Page] Parsed profile data:", parsedProfile);
          
          // If the event doesn't have user list information, fetch it
          if (typeof parsedProfile.isInUserLists !== 'boolean') {
            fetchCurrentUserLists()
              .then((userLists) => {
                const isInLists = isPubkeyInUserLists(newEvent.pubkey, userLists);
                // Update the profile with user list information
                profile = { ...parsedProfile, isInUserLists: isInLists } as any;
                // Also update the event's profileData
                (newEvent as any).profileData = { ...parsedProfile, isInUserLists: isInLists };
              })
              .catch(() => {
                profile = { ...parsedProfile, isInUserLists: false } as any;
                (newEvent as any).profileData = { ...parsedProfile, isInUserLists: false };
              });
          }
        } else {
          console.warn("[Events Page] Failed to parse profile content for event:", newEvent.id);
          profile = null;
        }
      } catch (error) {
        console.error("[Events Page] Error parsing profile content:", error);
        profile = null;
      }
    } else {
      profile = null;
    }
    
    // AI-NOTE: 2025-01-24 - Ensure profile is cached for the event author
    if (newEvent.pubkey) {
      cacheProfileForPubkey(newEvent.pubkey);
      
      // Update profile data with user list information
      updateProfileDataWithUserLists([newEvent]);
      
      // Also check community status for the individual event
      if (!communityStatus[newEvent.pubkey]) {
        checkCommunity(newEvent.pubkey)
          .then((status) => {
            communityStatus = { ...communityStatus, [newEvent.pubkey]: status };
          })
          .catch(() => {
            communityStatus = { ...communityStatus, [newEvent.pubkey]: false };
          });
      }
    }
  }

  // AI-NOTE: 2025-01-24 - Function to ensure profile is cached for a pubkey
  async function cacheProfileForPubkey(pubkey: string) {
    try {
      const npub = toNpub(pubkey);
      if (npub) {
        // Force fetch to ensure profile is cached
        await getUserMetadata(npub, true);
        console.log(`[Events Page] Cached profile for pubkey: ${pubkey}`);
      }
    } catch (error) {
      console.warn(`[Events Page] Failed to cache profile for ${pubkey}:`, error);
    }
  }

  // Use Svelte 5 idiomatic effect to update searchValue when $page.url.searchParams.get('id') changes
  $effect(() => {
    const url = $page.url.searchParams;
    const idParam = url.get("id");
    const dParam = url.get("d");
    
    if (idParam) {
      searchValue = idParam;
      dTagValue = null;
    } else if (dParam) {
      searchValue = null;
      dTagValue = dParam.toLowerCase();
    } else {
      searchValue = null;
      dTagValue = null;
    }
  });

  // Add support for t and n parameters
  $effect(() => {
    const url = $page.url.searchParams;
    const tParam = url.get("t");
    const nParam = url.get("n");

    if (tParam) {
      // Decode the t parameter and set it as searchValue with t: prefix
      const decodedT = decodeURIComponent(tParam);
      searchValue = `t:${decodedT}`;
      dTagValue = null;
    } else if (nParam) {
      // Decode the n parameter and set it as searchValue with n: prefix
      const decodedN = decodeURIComponent(nParam);
      searchValue = `n:${decodedN}`;
      dTagValue = null;
    }
  });

  // Handle side panel visibility based on search type
  $effect(() => {
    const url = $page.url.searchParams;
    const hasIdParam = url.get("id");
    const hasDParam = url.get("d");
    const hasTParam = url.get("t");
    const hasNParam = url.get("n");

    // Close side panel for searches that return multiple results
    if (hasDParam || hasTParam || hasNParam) {
      showSidePanel = false;
      event = null;
      profile = null;
    }
  });

  function handleSearchResults(
    results: NDKEvent[],
    secondOrder: NDKEvent[] = [],
    tTagEvents: NDKEvent[] = [],
    eventIds: Set<string> = new Set(),
    addresses: Set<string> = new Set(),
    searchTypeParam?: string,
    searchTermParam?: string,
    loading: boolean = false, // AI-NOTE: 2025-01-24 - Add loading parameter for second-order search message logic
  ) {
    searchResults = results;
    secondOrderResults = secondOrder;
    tTagResults = tTagEvents;
    originalEventIds = eventIds;
    originalAddresses = addresses;
    searchType = searchTypeParam || null;
    searchTerm = searchTermParam || null;

    // Track search progress
    searchInProgress =
      loading || (results.length > 0 && secondOrder.length === 0);

    // AI-NOTE: 2025-01-08 - Only show second-order search message if we're actually searching
    // Don't show it for cached results that have no second-order events
    if (
      results.length > 0 &&
      secondOrder.length === 0 &&
      searchTypeParam === "n" &&
      !loading // Only show message if we're actively searching, not for cached results
    ) {
      secondOrderSearchMessage = `Found ${results.length} profile(s). Starting second-order search for events mentioning these profiles...`;
    } else if (
      results.length > 0 &&
      secondOrder.length === 0 &&
      searchTypeParam === "d" &&
      !loading // Only show message if we're actively searching, not for cached results
    ) {
      secondOrderSearchMessage = `Found ${results.length} event(s). Starting second-order search for events referencing these events...`;
    } else if (secondOrder.length > 0) {
      secondOrderSearchMessage = null;
    } else {
      // Clear message if we have results but no second-order search is happening
      secondOrderSearchMessage = null;
    }

    // Check community status for all search results
    if (results.length > 0) {
      checkCommunityStatusForResults(results);
    }
    if (secondOrder.length > 0) {
      checkCommunityStatusForResults(secondOrder);
    }
    if (tTagEvents.length > 0) {
      checkCommunityStatusForResults(tTagEvents);
    }

    // AI-NOTE: 2025-01-24 - Cache profiles for all search results
    cacheProfilesForEvents([...results, ...secondOrder, ...tTagEvents]);
  }

  // AI-NOTE: 2025-01-24 - Function to cache profiles for multiple events
  async function cacheProfilesForEvents(events: NDKEvent[]) {
    const uniquePubkeys = new Set<string>();
    events.forEach(event => {
      if (event.pubkey) {
        uniquePubkeys.add(event.pubkey);
      }
    });
    
    console.log(`[Events Page] Caching profiles for ${uniquePubkeys.size} unique pubkeys`);
    
    // Cache profiles in parallel
    const cachePromises = Array.from(uniquePubkeys).map(pubkey => cacheProfileForPubkey(pubkey));
    await Promise.allSettled(cachePromises);
    
    // AI-NOTE: 2025-01-24 - Update profile data with user list information for cached events
    await updateProfileDataWithUserLists(events);
    
    console.log(`[Events Page] Profile caching complete`);
  }

  // AI-NOTE: 2025-01-24 - Function to update profile data with user list information
  async function updateProfileDataWithUserLists(events: NDKEvent[]) {
    try {
      const userLists = await fetchCurrentUserLists();
      
      for (const event of events) {
        if (event.kind === 0 && event.pubkey) {
          const existingProfileData = (event as any).profileData || parseProfileContent(event);
          if (existingProfileData) {
            const isInLists = isPubkeyInUserLists(event.pubkey, userLists);
            (event as any).profileData = { ...existingProfileData, isInUserLists: isInLists };
          }
        }
      }
    } catch (error) {
      console.warn("[Events Page] Failed to update profile data with user lists:", error);
    }
  }

  function handleClear() {
    searchType = null;
    searchTerm = null;
    searchResults = [];
    secondOrderResults = [];
    tTagResults = [];
    originalEventIds = new Set();
    originalAddresses = new Set();
    event = null;
    profile = null;
    showSidePanel = false;
    searchInProgress = false;
    secondOrderSearchMessage = null;
    communityStatus = {};
    goto("/events", { replaceState: true });
  }

  function closeSidePanel() {
    showSidePanel = false;
    event = null;
    profile = null;
    searchInProgress = false;
    secondOrderSearchMessage = null;
  }

  function toggleSearchResults() {
    searchResultsCollapsed = !searchResultsCollapsed;
  }

  function navigateToPublication(dTag: string) {
    goto(`/publications?d=${encodeURIComponent(dTag.toLowerCase())}`);
  }

  function getSummary(event: NDKEvent): string | undefined {
    return getMatchingTags(event, "summary")[0]?.[1];
  }

  function getDeferralNaddr(event: NDKEvent): string | undefined {
    // Look for a 'deferral' tag, e.g. ['deferral', 'naddr1...']
    return getMatchingTags(event, "deferral")[0]?.[1];
  }

  function getReferenceType(
    event: NDKEvent,
    originalEventIds: Set<string>,
    originalAddresses: Set<string>,
  ): string {
    const eTags = event.getMatchingTags("e");
    const aTags = event.getMatchingTags("a");

    if (eTags.length > 0) {
      const referencedEventId = eTags[eTags.length - 1][1];
      if (originalEventIds.has(referencedEventId)) {
        return "Reply";
      }
    }

    if (aTags.length > 0) {
      const referencedAddress = aTags[aTags.length - 1][1];
      if (originalAddresses.has(referencedAddress)) {
        return "Quote";
      }
    }

    return "Reference";
  }

  // AI-NOTE: 2025-01-24 - Function to parse profile content from kind 0 events
  function parseProfileContent(event: NDKEvent): {
    name?: string;
    display_name?: string;
    about?: string;
    picture?: string;
    banner?: string;
    website?: string;
    lud16?: string;
    nip05?: string;
    isInUserLists?: boolean;
    listKinds?: number[];
  } | null {
    if (event.kind !== 0 || !event.content) {
      return null;
    }

    try {
      return JSON.parse(event.content);
    } catch (error) {
      console.warn("Failed to parse profile content:", error);
      return null;
    }
  }

  function getNeventUrl(event: NDKEvent): string {
    if (event.kind === 0) {
      return neventEncode(event, $activeInboxRelays);
    }
    return neventEncode(event, $activeInboxRelays);
  }

  function isAddressableEvent(event: NDKEvent): boolean {
    return getEventType(event.kind || 0) === "addressable";
  }

  function getNaddrAddress(event: NDKEvent): string | null {
    if (!isAddressableEvent(event)) {
      return null;
    }
    try {
      return naddrEncode(event, $activeInboxRelays);
    } catch {
      return null;
    }
  }

  function getViewPublicationNaddr(event: NDKEvent): string | null {
    // For deferred events, use the deferral naddr instead of the event's own naddr
    const deferralNaddr = getDeferralNaddr(event);
    if (deferralNaddr) {
      return deferralNaddr;
    }

    // Otherwise, use the event's own naddr if it's addressable
    return getNaddrAddress(event);
  }

  function shortenAddress(addr: string, head = 10, tail = 10): string {
    if (!addr || addr.length <= head + tail + 3) return addr;
    return addr.slice(0, head) + "…" + addr.slice(-tail);
  }

  function formatEventDate(event: NDKEvent): string {
    if (event.created_at) {
      return new Date(event.created_at * 1000).toLocaleDateString();
    }
    if ((event as any).timestamp) {
      return new Date((event as any).timestamp * 1000).toLocaleDateString();
    }
    return "Unknown date";
  }

  function onLoadingChange(val: boolean) {
    loading = val;
    searchInProgress =
      val || (searchResults.length > 0 && secondOrderResults.length === 0);
  }

  /**
   * Check community status for all search results
   */
  async function checkCommunityStatusForResults(events: NDKEvent[]) {
    const newCommunityStatus: Record<string, boolean> = {};

    for (const event of events) {
      if (event.pubkey && !communityStatus[event.pubkey]) {
        try {
          newCommunityStatus[event.pubkey] = await checkCommunity(event.pubkey);
        } catch (error) {
          console.error(
            "Error checking community status for",
            event.pubkey,
            error,
          );
          newCommunityStatus[event.pubkey] = false;
        }
      } else if (event.pubkey) {
        newCommunityStatus[event.pubkey] = communityStatus[event.pubkey];
      }
    }

    // AI-NOTE: 2025-01-24 - Ensure proper reactivity by creating a new object
    communityStatus = { ...communityStatus, ...newCommunityStatus };
    console.log("Community status updated:", communityStatus);
  }

</script>

<div class="w-full flex justify-center">
  <div class="flex flex-col lg:flex-row w-full max-w-7xl my-6 px-4 mx-auto gap-6">
    <!-- Left Panel: Search and Results -->
    <div class={showSidePanel ? "w-full lg:w-80 lg:min-w-80" : "flex-1 max-w-4xl mx-auto"}>
      <div class="main-leather flex flex-col space-y-6">
        <div class="flex justify-between items-center">
          <Heading tag="h1" class="h-leather mb-2">Events</Heading>
          <div class="flex items-center gap-2">
            {#if showSidePanel && (searchResults.length > 0 || secondOrderResults.length > 0 || tTagResults.length > 0)}
              <button
                class="lg:hidden text-sm text-gray-600 dark:text-gray-400 hover:text-gray-800 dark:hover:text-gray-200 border border-gray-300 dark:border-gray-600 rounded px-2 py-1"
                onclick={toggleSearchResults}
              >
                {searchResultsCollapsed ? "Show Results" : "Hide Results"}
              </button>
            {/if}
            {#if showSidePanel}
              <button
                class="text-sm text-gray-600 dark:text-gray-400 hover:text-gray-800 dark:hover:text-gray-200"
                onclick={closeSidePanel}
              >
                Close Details
              </button>
            {/if}
          </div>
        </div>

        <P class="mb-3">
          Use this page to view any event (npub, nprofile, nevent, naddr, note,
          pubkey, or eventID). You can also search for events by d-tag using the
          format "d:tag-name".
        </P>

        <EventSearch
          {loading}
          {error}
          {searchValue}
          {dTagValue}
          {event}
          onEventFound={handleEventFound}
          onSearchResults={handleSearchResults}
          onClear={handleClear}
          {onLoadingChange}
        />

        {#if secondOrderSearchMessage}
          <div
            class="mt-4 p-4 text-sm text-blue-700 bg-blue-100 dark:bg-blue-900 dark:text-blue-200 rounded-lg"
          >
            {secondOrderSearchMessage}
          </div>
        {/if}

        {#if searchResults.length > 0}
          <div class="mt-8">
            <div class={showSidePanel && searchResultsCollapsed ? "lg:block hidden" : "block"}>
              <Heading tag="h2" class="h-leather mb-4 break-words">
                {#if searchType === "n"}
                  Search Results for name: "{searchTerm && searchTerm.length > 50 ? searchTerm.slice(0, 50) + '...' : searchTerm || ''}" ({searchResults.length} profiles)
                {:else if searchType === "t"}
                  Search Results for t-tag: "{searchTerm && searchTerm.length > 50 ? searchTerm.slice(0, 50) + '...' : searchTerm || ''}" ({searchResults.length}
                  events)
                {:else}
                  Search Results for d-tag: "{(() => {
                    const term = searchTerm || dTagValue?.toLowerCase() || '';
                    return term.length > 50 ? term.slice(0, 50) + '...' : term;
                  })()}" ({searchResults.length} events)
                {/if}
              </Heading>
            <div class="space-y-4">
              {#each searchResults as result, index}
                {@const profileData = (result as any).profileData || parseProfileContent(result)}
                <button
                  class="w-full text-left border border-gray-300 dark:border-gray-600 rounded-lg p-4 bg-white dark:bg-primary-900/70 hover:bg-gray-100 dark:hover:bg-primary-800 focus:bg-gray-100 dark:focus:bg-primary-800 focus:outline-none focus:ring-2 focus:ring-primary-500 transition-colors overflow-hidden"
                  onclick={() => handleEventFound(result)}
                >
                  <div class="flex flex-col gap-1">
                    <div class="flex items-center gap-2 mb-1">
                      <span class="font-medium text-gray-800 dark:text-gray-100"
                        >{searchType === "n" ? "Profile" : "Event"}
                        {index + 1}</span
                      >
                      <span class="text-xs text-gray-600 dark:text-gray-400"
                        >Kind: {result.kind}</span
                      >
                      {#if profileData?.isInUserLists}
                        <div
                          class="flex-shrink-0 w-4 h-4 bg-red-100 dark:bg-red-900 rounded-full flex items-center justify-center"
                          title="In your lists (follows, etc.)"
                        >
                          <svg
                            class="w-3 h-3 text-red-600 dark:text-red-400"
                            fill="currentColor"
                            viewBox="0 0 24 24"
                          >
                            <path
                              d="M12 21.35l-1.45-1.32C5.4 15.36 2 12.28 2 8.5 2 5.42 4.42 3 7.5 3c1.74 0 3.41.81 4.5 2.09C13.09 3.81 14.76 3 16.5 3 19.58 3 22 5.42 22 8.5c0 3.78-3.4 6.86-8.55 11.54L12 21.35z"
                            />
                          </svg>
                        </div>
                      {/if}
                      {#if result.pubkey && communityStatus[result.pubkey]}
                        <div
                          class="flex-shrink-0 w-4 h-4 bg-yellow-100 dark:bg-yellow-900 rounded-full flex items-center justify-center"
                          title="Has posted to the community"
                        >
                          <svg
                            class="w-3 h-3 text-yellow-600 dark:text-yellow-400"
                            fill="currentColor"
                            viewBox="0 0 24 24"
                          >
                            <path
                              d="M12 2l3.09 6.26L22 9.27l-5 4.87 1.18 6.88L12 17.77l-6.18 3.25L7 14.14 2 9.27l6.91-1.01L12 2z"
                            />
                          </svg>
                        </div>
                      {/if}
                      {#if !profileData?.isInUserLists && !(result.pubkey && communityStatus[result.pubkey])}
                        <div class="flex-shrink-0 w-4 h-4"></div>
                      {/if}
                      <span class="text-xs text-gray-600 dark:text-gray-400">
                        {@render userBadge(
                          toNpub(result.pubkey) as string,
                          profileData?.display_name || profileData?.name,
                        )}
                      </span>
                      <span
                        class="text-xs text-gray-500 dark:text-gray-400 ml-auto"
                      >
                        {formatEventDate(result)}
                      </span>
                    </div>
                    {#if result.kind === 0 && profileData}
                      <div class="flex items-center gap-3 mb-2">
                        {#if profileData.picture}
                          <img
                            src={profileData.picture}
                            alt="Profile"
                            class="w-12 h-12 rounded-full object-cover border border-gray-200 dark:border-gray-600"
                            onerror={(e) => {
                              (e.target as HTMLImageElement).style.display = 'none';
                            }}
                          />
                        {:else}
                          <div class="w-12 h-12 rounded-full bg-gray-300 dark:bg-gray-600 flex items-center justify-center border border-gray-200 dark:border-gray-600">
                            <span class="text-lg font-medium text-gray-600 dark:text-gray-300">
                              {(profileData.display_name || profileData.name || result.pubkey.slice(0, 1)).toUpperCase()}
                            </span>
                          </div>
                        {/if}
                        <div class="flex flex-col min-w-0 flex-1">
                          {#if profileData.display_name || profileData.name}
                            <span class="font-medium text-gray-900 dark:text-gray-100 truncate">
                              {profileData.display_name || profileData.name}
                            </span>
                          {/if}
                          {#if profileData.about}
                            <span class="text-sm text-gray-600 dark:text-gray-400 line-clamp-2">
                              {profileData.about}
                            </span>
                          {/if}
                        </div>
                      </div>
                    {:else}
                      {#if getSummary(result)}
                        <div
                          class="text-sm text-primary-900 dark:text-primary-200 mb-1 line-clamp-2"
                        >
                          {getSummary(result)}
                        </div>
                      {/if}
                      {#if getDeferralNaddr(result)}
                        <div
                          class="text-xs text-primary-800 dark:text-primary-300 mb-1"
                        >
                          Read
                          <span
                            class="underline text-primary-700 dark:text-primary-400 hover:text-primary-900 dark:hover:text-primary-200 break-all cursor-pointer"
                            onclick={(e) => {
                              e.stopPropagation();
                              navigateToPublication(
                                getDeferralNaddr(result) || "",
                              );
                            }}
                            onkeydown={(e) => {
                              if (e.key === "Enter" || e.key === " ") {
                                e.preventDefault();
                                e.stopPropagation();
                                navigateToPublication(
                                  getDeferralNaddr(result) || "",
                                );
                              }
                            }}
                            tabindex="0"
                            role="button"
                          >
                            {getDeferralNaddr(result)}
                          </span>
                        </div>
                      {/if}
                      {#if isAddressableEvent(result)}
                        <div
                          class="text-xs text-blue-600 dark:text-blue-400 mb-1"
                        >
                          <ViewPublicationLink event={result} />
                        </div>
                      {/if}
                      {#if result.content}
                        <div
                          class="text-sm text-gray-800 dark:text-gray-200 mt-1 line-clamp-2 break-words"
                        >
                          <EmbeddedEvent nostrIdentifier={result.id} nestingLevel={0} />
                        </div>
                      {/if}
                    {/if}
                  </div>
                </button>
              {/each}
            </div>
            </div>
          </div>
        {/if}

        {#if secondOrderResults.length > 0}
          <div class="mt-8">
            <div class={showSidePanel && searchResultsCollapsed ? "lg:block hidden" : "block"}>
              <Heading tag="h2" class="h-leather mb-4">
                Second-Order Events (References, Replies, Quotes) ({secondOrderResults.length}
                events)
              </Heading>
            {#if (searchType === "n" || searchType === "d") && secondOrderResults.length === 100}
              <P class="mb-4 text-sm text-gray-600 dark:text-gray-400">
                Showing the 100 newest events. More results may be available.
              </P>
            {/if}
            <P class="mb-4 text-sm text-gray-600 dark:text-gray-400">
              Events that reference, reply to, highlight, or quote the original
              events.
            </P>
            <div class="space-y-4">
              {#each secondOrderResults as result, index}
                {@const profileData = parseProfileContent(result)}
                <button
                  class="w-full text-left border border-gray-300 dark:border-gray-600 rounded-lg p-4 bg-gray-50 dark:bg-primary-800/50 hover:bg-gray-100 dark:hover:bg-primary-700 focus:bg-gray-100 dark:focus:bg-primary-700 focus:outline-none focus:ring-2 focus:ring-primary-500 transition-colors overflow-hidden"
                  onclick={() => handleEventFound(result)}
                >
                  <div class="flex flex-col gap-1">
                    <div class="flex items-center gap-2 mb-1">
                      <span class="font-medium text-gray-800 dark:text-gray-100"
                        >Reference {index + 1}</span
                      >
                      <span class="text-xs text-gray-600 dark:text-gray-400"
                        >Kind: {result.kind}</span
                      >
                      {#if profileData?.isInUserLists}
                        <div
                          class="flex-shrink-0 w-4 h-4 bg-red-100 dark:bg-red-900 rounded-full flex items-center justify-center"
                          title="In your lists (follows, etc.)"
                        >
                          <svg
                            class="w-3 h-3 text-red-600 dark:text-red-400"
                            fill="currentColor"
                            viewBox="0 0 24 24"
                          >
                            <path
                              d="M12 21.35l-1.45-1.32C5.4 15.36 2 12.28 2 8.5 2 5.42 4.42 3 7.5 3c1.74 0 3.41.81 4.5 2.09C13.09 3.81 14.76 3 16.5 3 19.58 3 22 5.42 22 8.5c0 3.78-3.4 6.86-8.55 11.54L12 21.35z"
                            />
                          </svg>
                        </div>
                      {:else if result.pubkey && communityStatus[result.pubkey]}
                        <div
                          class="flex-shrink-0 w-4 h-4 bg-yellow-100 dark:bg-yellow-900 rounded-full flex items-center justify-center"
                          title="Has posted to the community"
                        >
                          <svg
                            class="w-3 h-3 text-yellow-600 dark:text-yellow-400"
                            fill="currentColor"
                            viewBox="0 0 24 24"
                          >
                            <path
                              d="M12 2l3.09 6.26L22 9.27l-5 4.87 1.18 6.88L12 17.77l-6.18 3.25L7 14.14 2 9.27l6.91-1.01L12 2z"
                            />
                          </svg>
                        </div>
                      {:else}
                        <div class="flex-shrink-0 w-4 h-4"></div>
                      {/if}
                      <span class="text-xs text-gray-600 dark:text-gray-400">
                        {@render userBadge(
                          toNpub(result.pubkey) as string,
                          profileData?.display_name || profileData?.name,
                        )}
                      </span>
                      <span
                        class="text-xs text-gray-500 dark:text-gray-400 ml-auto"
                      >
                        {formatEventDate(result)}
                      </span>
                    </div>
                    <div class="text-xs text-blue-600 dark:text-blue-400 mb-1">
                      {getReferenceType(
                        result,
                        originalEventIds,
                        originalAddresses,
                      )}
                    </div>
                    {#if result.kind === 0 && profileData}
                      <div class="flex items-center gap-3 mb-2">
                        {#if profileData.picture}
                          <img
                            src={profileData.picture}
                            alt="Profile"
                            class="w-12 h-12 rounded-full object-cover border border-gray-200 dark:border-gray-600"
                            onerror={(e) => {
                              (e.target as HTMLImageElement).style.display = 'none';
                            }}
                          />
                        {:else}
                          <div class="w-12 h-12 rounded-full bg-gray-300 dark:bg-gray-600 flex items-center justify-center border border-gray-200 dark:border-gray-600">
                            <span class="text-lg font-medium text-gray-600 dark:text-gray-300">
                              {(profileData.display_name || profileData.name || result.pubkey.slice(0, 1)).toUpperCase()}
                            </span>
                          </div>
                        {/if}
                        <div class="flex flex-col min-w-0 flex-1">
                          {#if profileData.display_name || profileData.name}
                            <span class="font-medium text-gray-900 dark:text-gray-100 truncate">
                              {profileData.display_name || profileData.name}
                            </span>
                          {/if}
                          {#if profileData.about}
                            <span class="text-sm text-gray-600 dark:text-gray-400 line-clamp-2">
                              {profileData.about}
                            </span>
                          {/if}
                        </div>
                      </div>
                    {:else}
                      {#if getSummary(result)}
                        <div
                          class="text-sm text-primary-900 dark:text-primary-200 mb-1 line-clamp-2"
                        >
                          {getSummary(result)}
                        </div>
                      {/if}
                      {#if getDeferralNaddr(result)}
                        <div
                          class="text-xs text-primary-800 dark:text-primary-300 mb-1"
                        >
                          Read
                          <span
                            class="underline text-primary-700 dark:text-primary-400 hover:text-primary-900 dark:hover:text-primary-200 break-all cursor-pointer"
                            onclick={(e) => {
                              e.stopPropagation();
                              navigateToPublication(
                                getDeferralNaddr(result) || "",
                              );
                            }}
                            onkeydown={(e) => {
                              if (e.key === "Enter" || e.key === " ") {
                                e.preventDefault();
                                e.stopPropagation();
                                navigateToPublication(
                                  getDeferralNaddr(result) || "",
                                );
                              }
                            }}
                            tabindex="0"
                            role="button"
                          >
                            {getDeferralNaddr(result)}
                          </span>
                        </div>
                      {/if}
                      {#if isAddressableEvent(result)}
                        <div
                          class="text-xs text-blue-600 dark:text-blue-400 mb-1"
                        >
                          <ViewPublicationLink event={result} />
                        </div>
                      {/if}
                      {#if result.content}
                        <div
                          class="text-sm text-gray-800 dark:text-gray-200 mt-1 line-clamp-2 break-words"
                        >
                          <EmbeddedEvent nostrIdentifier={result.id} nestingLevel={0} />
                        </div>
                      {/if}
                    {/if}
                  </div>
                </button>
              {/each}
            </div>
            </div>
          </div>
        {/if}

        {#if tTagResults.length > 0}
          <div class="mt-8">
            <div class={showSidePanel && searchResultsCollapsed ? "lg:block hidden" : "block"}>
              <Heading tag="h2" class="h-leather mb-4">
                Search Results for t-tag: "{searchTerm ||
                  dTagValue?.toLowerCase()}" ({tTagResults.length} events)
              </Heading>
            <P class="mb-4 text-sm text-gray-600 dark:text-gray-400">
              Events that are tagged with the t-tag.
            </P>
            <div class="space-y-4">
              {#each tTagResults as result, index}
                {@const profileData = parseProfileContent(result)}
                <button
                  class="w-full text-left border border-gray-300 dark:border-gray-600 rounded-lg p-4 bg-gray-50 dark:bg-primary-800/50 hover:bg-gray-100 dark:hover:bg-primary-700 focus:bg-gray-100 dark:focus:bg-primary-700 focus:outline-none focus:ring-2 focus:ring-primary-500 transition-colors overflow-hidden"
                  onclick={() => handleEventFound(result)}
                >
                  <div class="flex flex-col gap-1">
                    <div class="flex items-center gap-2 mb-1">
                      <span class="font-medium text-gray-800 dark:text-gray-100"
                        >Tagged Event {index + 1}</span
                      >
                      <span class="text-xs text-gray-600 dark:text-gray-400"
                        >Kind: {result.kind}</span
                      >
                      {#if profileData?.isInUserLists}
                        <div
                          class="flex-shrink-0 w-4 h-4 bg-red-100 dark:bg-red-900 rounded-full flex items-center justify-center"
                          title="In your lists (follows, etc.)"
                        >
                          <svg
                            class="w-3 h-3 text-red-600 dark:text-red-400"
                            fill="currentColor"
                            viewBox="0 0 24 24"
                          >
                            <path
                              d="M12 21.35l-1.45-1.32C5.4 15.36 2 12.28 2 8.5 2 5.42 4.42 3 7.5 3c1.74 0 3.41.81 4.5 2.09C13.09 3.81 14.76 3 16.5 3 19.58 3 22 5.42 22 8.5c0 3.78-3.4 6.86-8.55 11.54L12 21.35z"
                            />
                          </svg>
                        </div>
                      {:else if result.pubkey && communityStatus[result.pubkey]}
                        <div
                          class="flex-shrink-0 w-4 h-4 bg-yellow-100 dark:bg-yellow-900 rounded-full flex items-center justify-center"
                          title="Has posted to the community"
                        >
                          <svg
                            class="w-3 h-3 text-yellow-600 dark:text-yellow-400"
                            fill="currentColor"
                            viewBox="0 0 24 24"
                          >
                            <path
                              d="M12 2l3.09 6.26L22 9.27l-5 4.87 1.18 6.88L12 17.77l-6.18 3.25L7 14.14 2 9.27l6.91-1.01L12 2z"
                            />
                          </svg>
                        </div>
                      {:else}
                        <div class="flex-shrink-0 w-4 h-4"></div>
                      {/if}
                      <span class="text-xs text-gray-600 dark:text-gray-400">
                        {@render userBadge(
                          toNpub(result.pubkey) as string,
                          profileData?.display_name || profileData?.name,
                        )}
                      </span>
                      <span
                        class="text-xs text-gray-500 dark:text-gray-400 ml-auto"
                      >
                        {formatEventDate(result)}
                      </span>
                    </div>
                    {#if result.kind === 0 && profileData}
                      <div class="flex items-center gap-3 mb-2">
                        {#if profileData.picture}
                          <img
                            src={profileData.picture}
                            alt="Profile"
                            class="w-12 h-12 rounded-full object-cover border border-gray-200 dark:border-gray-600"
                            onerror={(e) => {
                              (e.target as HTMLImageElement).style.display = 'none';
                            }}
                          />
                        {:else}
                          <div class="w-12 h-12 rounded-full bg-gray-300 dark:bg-gray-600 flex items-center justify-center border border-gray-200 dark:border-gray-600">
                            <span class="text-lg font-medium text-gray-600 dark:text-gray-300">
                              {(profileData.display_name || profileData.name || result.pubkey.slice(0, 1)).toUpperCase()}
                            </span>
                          </div>
                        {/if}
                        <div class="flex flex-col min-w-0 flex-1">
                          {#if profileData.display_name || profileData.name}
                            <span class="font-medium text-gray-900 dark:text-gray-100 truncate">
                              {profileData.display_name || profileData.name}
                            </span>
                          {/if}
                          {#if profileData.about}
                            <span class="text-sm text-gray-600 dark:text-gray-400 line-clamp-2">
                              {profileData.about}
                            </span>
                          {/if}
                        </div>
                      </div>
                    {:else}
                      {#if getSummary(result)}
                        <div
                          class="text-sm text-primary-900 dark:text-primary-200 mb-1 line-clamp-2"
                        >
                          {getSummary(result)}
                        </div>
                      {/if}
                      {#if getDeferralNaddr(result)}
                        <div
                          class="text-xs text-primary-800 dark:text-primary-300 mb-1"
                        >
                          Read
                          <span
                            class="underline text-primary-700 dark:text-primary-400 hover:text-primary-900 dark:hover:text-primary-200 break-all cursor-pointer"
                            onclick={(e) => {
                              e.stopPropagation();
                              navigateToPublication(
                                getDeferralNaddr(result) || "",
                              );
                            }}
                            onkeydown={(e) => {
                              if (e.key === "Enter" || e.key === " ") {
                                e.preventDefault();
                                e.stopPropagation();
                                navigateToPublication(
                                  getDeferralNaddr(result) || "",
                                );
                              }
                            }}
                            tabindex="0"
                            role="button"
                          >
                            {getDeferralNaddr(result)}
                          </span>
                        </div>
                      {/if}
                      {#if isAddressableEvent(result)}
                        <div
                          class="text-xs text-blue-600 dark:text-blue-400 mb-1"
                        >
                          <ViewPublicationLink event={result} />
                        </div>
                      {/if}
                      {#if result.content}
                        <div
                          class="text-sm text-gray-800 dark:text-gray-200 mt-1 line-clamp-2 break-words"
                        >
                          <EmbeddedEvent nostrIdentifier={result.id} nestingLevel={0} />
                        </div>
                      {/if}
                    {/if}
                  </div>
                </button>
              {/each}
            </div>
            </div>
          </div>
        {/if}

        {#if !event && searchResults.length === 0 && secondOrderResults.length === 0 && tTagResults.length === 0 && !searchValue && !dTagValue && !searchInProgress}
          <div class="mt-8">
            <EventInput />
          </div>
        {/if}
      </div>
    </div>

    <!-- Right Panel: Event Details -->
    {#if showSidePanel && event}
      <div class="w-full lg:flex-1 lg:min-w-0 main-leather flex flex-col space-y-6 overflow-hidden">
        <div class="flex justify-between items-center min-w-0">
          <Heading tag="h2" class="h-leather mb-2 break-words">Event Details</Heading>
          <button
            class="text-sm text-gray-600 dark:text-gray-400 hover:text-gray-800 dark:hover:text-gray-200 flex-shrink-0"
            onclick={closeSidePanel}
          >
            ✕
          </button>
        </div>

        {#if event.kind !== 0}
          <div class="flex flex-col gap-2 mb-4 break-all min-w-0">
            <CopyToClipboard
              displayText={shortenAddress(getNeventUrl(event))}
              copyText={getNeventUrl(event)}
            />
            {#if isAddressableEvent(event)}
              {@const naddrAddress = getViewPublicationNaddr(event)}
              {#if naddrAddress}
                <CopyToClipboard
                  displayText={shortenAddress(naddrAddress)}
                  copyText={naddrAddress}
                />
                <div class="mt-2">
                  <ViewPublicationLink {event} />
                </div>
              {/if}
            {/if}
          </div>
        {/if}

        <div class="min-w-0 overflow-hidden">
<<<<<<< HEAD
          <EventDetails {event} {profile} {searchValue} communityStatusMap={communityStatus} />
=======
          <EventDetails {event} {profile} />
>>>>>>> 0dab77b9
        </div>
        <div class="min-w-0 overflow-hidden">
          <RelayActions {event} />
        </div>

        <div class="min-w-0 overflow-hidden">
          <CommentViewer {event} />
        </div>
        
        {#if user?.signedIn}
          <div class="mt-8 min-w-0 overflow-hidden">
            <Heading tag="h3" class="h-leather mb-4 break-words">Add Comment</Heading>
            <CommentBox {event} {userRelayPreference} />
          </div>
        {:else}
          <div class="mt-8 p-4 bg-gray-200 dark:bg-gray-700 rounded-lg min-w-0">
            <P>Please sign in to add comments.</P>
          </div>
        {/if}
      </div>
    {/if}
  </div>
</div><|MERGE_RESOLUTION|>--- conflicted
+++ resolved
@@ -11,19 +11,14 @@
   import { userBadge } from "$lib/snippets/UserSnippets.svelte";
   import { getMatchingTags, toNpub, getUserMetadata } from "$lib/utils/nostrUtils";
   import EventInput from "$lib/components/EventInput.svelte";
-
+  import { userPubkey, isLoggedIn } from "$lib/stores/authStore.Svelte";
   import CopyToClipboard from "$lib/components/util/CopyToClipboard.svelte";
   import { neventEncode, naddrEncode } from "$lib/utils";
   import { activeInboxRelays } from "$lib/ndk";
   import { getEventType } from "$lib/utils/mime";
   import ViewPublicationLink from "$lib/components/util/ViewPublicationLink.svelte";
   import { checkCommunity } from "$lib/utils/search_utility";
-<<<<<<< HEAD
-  import { parseRepostContent, parseContent } from "$lib/utils/notification_utils";
-  import { fetchCurrentUserLists, isPubkeyInUserLists } from "$lib/utils/user_lists";
-=======
   import EmbeddedEvent from "$lib/components/embedded_events/EmbeddedEvent.svelte";
->>>>>>> 0dab77b9
 
   let loading = $state(false);
   let error = $state<string | null>(null);
@@ -54,65 +49,15 @@
   let communityStatus = $state<Record<string, boolean>>({});
   let searchResultsCollapsed = $state(false);
 
-<<<<<<< HEAD
-  userStore.subscribe((val) => (user = val));
-  
-  // Debug: Check if user is logged in
-  $effect(() => {
-    console.log("[Events Page] User state:", user);
-    console.log("[Events Page] User signed in:", user?.signedIn);
-    console.log("[Events Page] User pubkey:", user?.pubkey);
-  });
-
-=======
->>>>>>> 0dab77b9
   function handleEventFound(newEvent: NDKEvent) {
     event = newEvent;
     showSidePanel = true;
     // AI-NOTE: 2025-01-24 - Preserve search results to allow navigation through them
     // Don't clear search results when showing a single event - this allows users to browse through results
-<<<<<<< HEAD
-    // searchResults = [];
-    // secondOrderResults = [];
-    // tTagResults = [];
-    // originalEventIds = new Set();
-    // originalAddresses = new Set();
-    // searchType = null;
-    // searchTerm = null;
-    // searchInProgress = false;
-    // secondOrderSearchMessage = null;
-
-    // AI-NOTE: 2025-01-24 - Properly parse profile data for kind 0 events
-=======
->>>>>>> 0dab77b9
     if (newEvent.kind === 0) {
       try {
-        const parsedProfile = parseProfileContent(newEvent);
-        if (parsedProfile) {
-          profile = parsedProfile;
-          console.log("[Events Page] Parsed profile data:", parsedProfile);
-          
-          // If the event doesn't have user list information, fetch it
-          if (typeof parsedProfile.isInUserLists !== 'boolean') {
-            fetchCurrentUserLists()
-              .then((userLists) => {
-                const isInLists = isPubkeyInUserLists(newEvent.pubkey, userLists);
-                // Update the profile with user list information
-                profile = { ...parsedProfile, isInUserLists: isInLists } as any;
-                // Also update the event's profileData
-                (newEvent as any).profileData = { ...parsedProfile, isInUserLists: isInLists };
-              })
-              .catch(() => {
-                profile = { ...parsedProfile, isInUserLists: false } as any;
-                (newEvent as any).profileData = { ...parsedProfile, isInUserLists: false };
-              });
-          }
-        } else {
-          console.warn("[Events Page] Failed to parse profile content for event:", newEvent.id);
-          profile = null;
-        }
-      } catch (error) {
-        console.error("[Events Page] Error parsing profile content:", error);
+        profile = JSON.parse(newEvent.content);
+      } catch {
         profile = null;
       }
     } else {
@@ -122,20 +67,6 @@
     // AI-NOTE: 2025-01-24 - Ensure profile is cached for the event author
     if (newEvent.pubkey) {
       cacheProfileForPubkey(newEvent.pubkey);
-      
-      // Update profile data with user list information
-      updateProfileDataWithUserLists([newEvent]);
-      
-      // Also check community status for the individual event
-      if (!communityStatus[newEvent.pubkey]) {
-        checkCommunity(newEvent.pubkey)
-          .then((status) => {
-            communityStatus = { ...communityStatus, [newEvent.pubkey]: status };
-          })
-          .catch(() => {
-            communityStatus = { ...communityStatus, [newEvent.pubkey]: false };
-          });
-      }
     }
   }
 
@@ -214,7 +145,6 @@
     addresses: Set<string> = new Set(),
     searchTypeParam?: string,
     searchTermParam?: string,
-    loading: boolean = false, // AI-NOTE: 2025-01-24 - Add loading parameter for second-order search message logic
   ) {
     searchResults = results;
     secondOrderResults = secondOrder;
@@ -281,29 +211,7 @@
     const cachePromises = Array.from(uniquePubkeys).map(pubkey => cacheProfileForPubkey(pubkey));
     await Promise.allSettled(cachePromises);
     
-    // AI-NOTE: 2025-01-24 - Update profile data with user list information for cached events
-    await updateProfileDataWithUserLists(events);
-    
     console.log(`[Events Page] Profile caching complete`);
-  }
-
-  // AI-NOTE: 2025-01-24 - Function to update profile data with user list information
-  async function updateProfileDataWithUserLists(events: NDKEvent[]) {
-    try {
-      const userLists = await fetchCurrentUserLists();
-      
-      for (const event of events) {
-        if (event.kind === 0 && event.pubkey) {
-          const existingProfileData = (event as any).profileData || parseProfileContent(event);
-          if (existingProfileData) {
-            const isInLists = isPubkeyInUserLists(event.pubkey, userLists);
-            (event as any).profileData = { ...existingProfileData, isInUserLists: isInLists };
-          }
-        }
-      }
-    } catch (error) {
-      console.warn("[Events Page] Failed to update profile data with user lists:", error);
-    }
   }
 
   function handleClear() {
@@ -383,8 +291,6 @@
     website?: string;
     lud16?: string;
     nip05?: string;
-    isInUserLists?: boolean;
-    listKinds?: number[];
   } | null {
     if (event.kind !== 0 || !event.content) {
       return null;
@@ -434,16 +340,6 @@
   function shortenAddress(addr: string, head = 10, tail = 10): string {
     if (!addr || addr.length <= head + tail + 3) return addr;
     return addr.slice(0, head) + "…" + addr.slice(-tail);
-  }
-
-  function formatEventDate(event: NDKEvent): string {
-    if (event.created_at) {
-      return new Date(event.created_at * 1000).toLocaleDateString();
-    }
-    if ((event as any).timestamp) {
-      return new Date((event as any).timestamp * 1000).toLocaleDateString();
-    }
-    return "Unknown date";
   }
 
   function onLoadingChange(val: boolean) {
@@ -475,9 +371,7 @@
       }
     }
 
-    // AI-NOTE: 2025-01-24 - Ensure proper reactivity by creating a new object
     communityStatus = { ...communityStatus, ...newCommunityStatus };
-    console.log("Community status updated:", communityStatus);
   }
 
 </script>
@@ -553,7 +447,7 @@
               </Heading>
             <div class="space-y-4">
               {#each searchResults as result, index}
-                {@const profileData = (result as any).profileData || parseProfileContent(result)}
+                {@const profileData = parseProfileContent(result)}
                 <button
                   class="w-full text-left border border-gray-300 dark:border-gray-600 rounded-lg p-4 bg-white dark:bg-primary-900/70 hover:bg-gray-100 dark:hover:bg-primary-800 focus:bg-gray-100 dark:focus:bg-primary-800 focus:outline-none focus:ring-2 focus:ring-primary-500 transition-colors overflow-hidden"
                   onclick={() => handleEventFound(result)}
@@ -567,22 +461,6 @@
                       <span class="text-xs text-gray-600 dark:text-gray-400"
                         >Kind: {result.kind}</span
                       >
-                      {#if profileData?.isInUserLists}
-                        <div
-                          class="flex-shrink-0 w-4 h-4 bg-red-100 dark:bg-red-900 rounded-full flex items-center justify-center"
-                          title="In your lists (follows, etc.)"
-                        >
-                          <svg
-                            class="w-3 h-3 text-red-600 dark:text-red-400"
-                            fill="currentColor"
-                            viewBox="0 0 24 24"
-                          >
-                            <path
-                              d="M12 21.35l-1.45-1.32C5.4 15.36 2 12.28 2 8.5 2 5.42 4.42 3 7.5 3c1.74 0 3.41.81 4.5 2.09C13.09 3.81 14.76 3 16.5 3 19.58 3 22 5.42 22 8.5c0 3.78-3.4 6.86-8.55 11.54L12 21.35z"
-                            />
-                          </svg>
-                        </div>
-                      {/if}
                       {#if result.pubkey && communityStatus[result.pubkey]}
                         <div
                           class="flex-shrink-0 w-4 h-4 bg-yellow-100 dark:bg-yellow-900 rounded-full flex items-center justify-center"
@@ -598,8 +476,7 @@
                             />
                           </svg>
                         </div>
-                      {/if}
-                      {#if !profileData?.isInUserLists && !(result.pubkey && communityStatus[result.pubkey])}
+                      {:else}
                         <div class="flex-shrink-0 w-4 h-4"></div>
                       {/if}
                       <span class="text-xs text-gray-600 dark:text-gray-400">
@@ -611,7 +488,11 @@
                       <span
                         class="text-xs text-gray-500 dark:text-gray-400 ml-auto"
                       >
-                        {formatEventDate(result)}
+                        {result.created_at
+                          ? new Date(
+                              result.created_at * 1000,
+                            ).toLocaleDateString()
+                          : "Unknown date"}
                       </span>
                     </div>
                     {#if result.kind === 0 && profileData}
@@ -736,22 +617,7 @@
                       <span class="text-xs text-gray-600 dark:text-gray-400"
                         >Kind: {result.kind}</span
                       >
-                      {#if profileData?.isInUserLists}
-                        <div
-                          class="flex-shrink-0 w-4 h-4 bg-red-100 dark:bg-red-900 rounded-full flex items-center justify-center"
-                          title="In your lists (follows, etc.)"
-                        >
-                          <svg
-                            class="w-3 h-3 text-red-600 dark:text-red-400"
-                            fill="currentColor"
-                            viewBox="0 0 24 24"
-                          >
-                            <path
-                              d="M12 21.35l-1.45-1.32C5.4 15.36 2 12.28 2 8.5 2 5.42 4.42 3 7.5 3c1.74 0 3.41.81 4.5 2.09C13.09 3.81 14.76 3 16.5 3 19.58 3 22 5.42 22 8.5c0 3.78-3.4 6.86-8.55 11.54L12 21.35z"
-                            />
-                          </svg>
-                        </div>
-                      {:else if result.pubkey && communityStatus[result.pubkey]}
+                      {#if result.pubkey && communityStatus[result.pubkey]}
                         <div
                           class="flex-shrink-0 w-4 h-4 bg-yellow-100 dark:bg-yellow-900 rounded-full flex items-center justify-center"
                           title="Has posted to the community"
@@ -778,7 +644,11 @@
                       <span
                         class="text-xs text-gray-500 dark:text-gray-400 ml-auto"
                       >
-                        {formatEventDate(result)}
+                        {result.created_at
+                          ? new Date(
+                              result.created_at * 1000,
+                            ).toLocaleDateString()
+                          : "Unknown date"}
                       </span>
                     </div>
                     <div class="text-xs text-blue-600 dark:text-blue-400 mb-1">
@@ -904,22 +774,7 @@
                       <span class="text-xs text-gray-600 dark:text-gray-400"
                         >Kind: {result.kind}</span
                       >
-                      {#if profileData?.isInUserLists}
-                        <div
-                          class="flex-shrink-0 w-4 h-4 bg-red-100 dark:bg-red-900 rounded-full flex items-center justify-center"
-                          title="In your lists (follows, etc.)"
-                        >
-                          <svg
-                            class="w-3 h-3 text-red-600 dark:text-red-400"
-                            fill="currentColor"
-                            viewBox="0 0 24 24"
-                          >
-                            <path
-                              d="M12 21.35l-1.45-1.32C5.4 15.36 2 12.28 2 8.5 2 5.42 4.42 3 7.5 3c1.74 0 3.41.81 4.5 2.09C13.09 3.81 14.76 3 16.5 3 19.58 3 22 5.42 22 8.5c0 3.78-3.4 6.86-8.55 11.54L12 21.35z"
-                            />
-                          </svg>
-                        </div>
-                      {:else if result.pubkey && communityStatus[result.pubkey]}
+                      {#if result.pubkey && communityStatus[result.pubkey]}
                         <div
                           class="flex-shrink-0 w-4 h-4 bg-yellow-100 dark:bg-yellow-900 rounded-full flex items-center justify-center"
                           title="Has posted to the community"
@@ -946,7 +801,11 @@
                       <span
                         class="text-xs text-gray-500 dark:text-gray-400 ml-auto"
                       >
-                        {formatEventDate(result)}
+                        {result.created_at
+                          ? new Date(
+                              result.created_at * 1000,
+                            ).toLocaleDateString()
+                          : "Unknown date"}
                       </span>
                     </div>
                     {#if result.kind === 0 && profileData}
@@ -1083,11 +942,7 @@
         {/if}
 
         <div class="min-w-0 overflow-hidden">
-<<<<<<< HEAD
-          <EventDetails {event} {profile} {searchValue} communityStatusMap={communityStatus} />
-=======
           <EventDetails {event} {profile} />
->>>>>>> 0dab77b9
         </div>
         <div class="min-w-0 overflow-hidden">
           <RelayActions {event} />
@@ -1097,7 +952,7 @@
           <CommentViewer {event} />
         </div>
         
-        {#if user?.signedIn}
+        {#if isLoggedIn && userPubkey}
           <div class="mt-8 min-w-0 overflow-hidden">
             <Heading tag="h3" class="h-leather mb-4 break-words">Add Comment</Heading>
             <CommentBox {event} {userRelayPreference} />
