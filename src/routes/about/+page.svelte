--- conflicted
+++ resolved
@@ -1,11 +1,8 @@
 <script lang="ts">
   import { userBadge } from "$lib/snippets/UserSnippets.svelte";
   import { Heading, Img, P, A } from "flowbite-svelte";
-<<<<<<< HEAD
   import { goto } from '$app/navigation';
-=======
   import RelayStatus from "$lib/components/RelayStatus.svelte";
->>>>>>> a0903a8a
 
   // Get the git tag version from environment variables
   const appVersion = import.meta.env.APP_VERSION || "development";
