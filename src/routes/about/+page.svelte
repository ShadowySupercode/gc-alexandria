--- conflicted
+++ resolved
@@ -8,19 +8,14 @@
 
 <div class='w-full flex justify-center'>
   <main class='main-leather flex flex-col space-y-6 max-w-2xl w-full my-6 px-4'>
-<<<<<<< HEAD
     <div class="flex justify-between items-center">
-      <Heading tag='h1' class='h-leather mb-2'>About</Heading>
+      <Heading tag='h1' class='h-leather mb-2'>About the Library of Alexandria</Heading>
+    <Img src="/screenshots/old_books.jpg" alt="Alexandria icon" />
       {#if isVersionKnown}
         <span class="text-sm bg-gray-100 dark:bg-gray-800 px-2 py-1 rounded text-nowrap">Version: {appVersion}</span>
       {/if}
     </div>
-    
-=======
-    <Heading tag='h1' class='h-leather text-left mb-4'>About the Library of Alexandria</Heading>
-    <Img src="/screenshots/old_books.jpg" alt="Alexandria icon" />
 
->>>>>>> 2b4aef56
     <P class="mb-3">
         Alexandria is a reader and writer for <A href="/publication?d=gitcitadel-project-documentation-curated-publications-specification-7-by-stella-v-1">curated publications</A> (in Asciidoc), wiki pages (Asciidoc), and will eventually also support long-form articles (Markdown). It is produced by the <A href="/publication?d=gitcitadel-project-documentation-gitcitadel-project-1-by-stella-v-1">GitCitadel project team</A>.
       </P>
