import { error } from '@sveltejs/kit';
import type { Load } from '@sveltejs/kit';
import type { NDKEvent } from '@nostr-dev-kit/ndk';
import { nip19 } from 'nostr-tools';
import { getActiveRelays } from '$lib/ndk.ts';

/**
 * Decodes an naddr identifier and returns a filter object
 */
function decodeNaddr(id: string) {
  try {
    if (!id.startsWith('naddr')) return {};
    
    const decoded = nip19.decode(id);
    if (decoded.type !== 'naddr') return {};
    
    const data = decoded.data;
    return {
      kinds: [data.kind],
      authors: [data.pubkey],
      '#d': [data.identifier]
    };
  } catch (e) {
    console.error('Failed to decode naddr:', e);
    return null;
  }
}

/**
 * Fetches an event by ID or filter
 */
async function fetchEventById(ndk: any, id: string): Promise<NDKEvent> {
  const filter = decodeNaddr(id);
  
  // Handle the case where filter is null (decoding error)
  if (filter === null) {
    // If we can't decode the naddr, try using the raw ID
    try {
      const event = await ndk.fetchEvent(id);
      if (!event) {
        throw new Error(`Event not found for ID: ${id}`);
      }
      return event;
    } catch (err) {
      throw error(404, `Failed to fetch publication root event.\n${err}`);
    }
  }
  
  const hasFilter = Object.keys(filter).length > 0;
  
  try {
    const event = await (hasFilter ? 
      ndk.fetchEvent(filter) : 
      ndk.fetchEvent(id));
      
    if (!event) {
      throw new Error(`Event not found for ID: ${id}`);
    }
    return event;
  } catch (err) {
    throw error(404, `Failed to fetch publication root event.\n${err}`);
  }
}

/**
 * Fetches an event by d tag
 */
async function fetchEventByDTag(ndk: any, dTag: string): Promise<NDKEvent> {
  try {
    const event = await ndk.fetchEvent(
      { '#d': [dTag] }, 
      { closeOnEose: false }, 
      getActiveRelays(ndk)
    );
    
    if (!event) {
      throw new Error(`Event not found for d tag: ${dTag}`);
    }
    return event;
  } catch (err) {
    throw error(404, `Failed to fetch publication root event.\n${err}`);
  }
}

export const load: Load = async ({ url, parent }: { url: URL; parent: () => Promise<any> }) => {
  const id = url.searchParams.get('id');
  const dTag = url.searchParams.get('d');
  const { ndk, parser } = await parent();
  
  if (!id && !dTag) {
    throw error(400, 'No publication root event ID or d tag provided.');
  }
  
  // Fetch the event based on available parameters
  const indexEvent = id 
    ? await fetchEventById(ndk, id)
    : await fetchEventByDTag(ndk, dTag!);
  
  const publicationType = indexEvent?.getMatchingTags('type')[0]?.[1];
  const fetchPromise = parser.fetch(indexEvent);

  return {
    waitable: fetchPromise,
    publicationType,
<<<<<<< HEAD
    publicationRootEvent: indexEvent,
=======
    indexEvent,
>>>>>>> e9ca3b83
  };
};<|MERGE_RESOLUTION|>--- conflicted
+++ resolved
@@ -102,10 +102,6 @@
   return {
     waitable: fetchPromise,
     publicationType,
-<<<<<<< HEAD
-    publicationRootEvent: indexEvent,
-=======
     indexEvent,
->>>>>>> e9ca3b83
   };
 };