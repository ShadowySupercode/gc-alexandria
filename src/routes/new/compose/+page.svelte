--- conflicted
+++ resolved
@@ -1,10 +1,5 @@
 <script lang="ts">
-<<<<<<< HEAD
-  import { Heading, Button, Alert } from "flowbite-svelte";
-=======
   import { Heading, Button } from "flowbite-svelte";
-  import { PaperPlaneOutline } from "flowbite-svelte-icons";
->>>>>>> c8b06caa
   import ZettelEditor from "$lib/components/ZettelEditor.svelte";
   import { nip19 } from "nostr-tools";
   import {
@@ -240,23 +235,6 @@
       onPublishScatteredNotes={handlePublishScatteredNotes}
     />
 
-<<<<<<< HEAD
-=======
-    <!-- Publish Button -->
-    <Button
-      onclick={handlePublish}
-      disabled={isPublishing || !content.trim()}
-      class="self-end my-2"
-    >
-      {#if isPublishing}
-        Publishing...
-      {:else}
-        <PaperPlaneOutline class="w-4 h-4 mr-2" />
-        Publish
-      {/if}
-    </Button>
-
->>>>>>> c8b06caa
     <!-- Status Messages -->
     {#if publishResults}
       {#if publishResults.successCount === publishResults.total}
