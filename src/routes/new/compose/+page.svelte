--- conflicted
+++ resolved
@@ -1,5 +1,3 @@
-<<<<<<< HEAD
-
 <script lang='ts'>
   import { Heading, Button, Alert } from "flowbite-svelte";
   import { PaperPlaneOutline } from "flowbite-svelte-icons";
@@ -90,34 +88,4 @@
       {/if}
     {/if}
   </div>
-=======
-<script lang="ts">
-  import Preview from "$lib/components/Preview.svelte";
-  import { pharosInstance } from "$lib/parser";
-  import { Heading } from "flowbite-svelte";
-
-  let treeNeedsUpdate: boolean = false;
-  let treeUpdateCount: number = 0;
-  let someIndexValue = 0;
-
-  $: {
-    if (treeNeedsUpdate) {
-      treeUpdateCount++;
-    }
-  }
-</script>
-
-<div class="w-full flex justify-center">
-  <main class="main-leather flex flex-col space-y-4 max-w-2xl w-full mt-4 mb-4">
-    <Heading tag="h1" class="h-leather mb-2">Compose</Heading>
-    {#key treeUpdateCount}
-      <Preview
-        rootId={$pharosInstance.getRootIndexId()}
-        allowEditing={true}
-        bind:needsUpdate={treeNeedsUpdate}
-        index={someIndexValue}
-      />
-    {/key}
-  </main>
->>>>>>> 1c0f1bbd
 </div>