<script lang="ts">
  import { Heading, Button, Alert } from "flowbite-svelte";
  import { PaperPlaneOutline } from "flowbite-svelte-icons";
  import ZettelEditor from "$lib/components/ZettelEditor.svelte";
  import { goto } from "$app/navigation";
  import { nip19 } from "nostr-tools";
<<<<<<< HEAD
  import { publishSingleEvent } from "$lib/services/publisher";
=======
  import { publishMultipleZettels } from "$lib/services/publisher";
  import { parseAsciiDocWithMetadata } from "$lib/utils/asciidoc_metadata";
  import { getNdkContext } from "$lib/ndk";

  const ndk = getNdkContext();
>>>>>>> e9629fb9

  let content = $state("");
  let showPreview = $state(false);
  let isPublishing = $state(false);
  let publishResults = $state<{
    successCount: number;
    total: number;
    errors: string[];
    successfulEvents: Array<{ eventId: string; title: string }>;
    failedEvents: Array<{ title: string; error: string; sectionIndex: number }>;
  } | null>(null);

  // Handle content changes from ZettelEditor
  function handleContentChange(newContent: string) {
    content = newContent;
  }

  // Handle preview toggle from ZettelEditor
  function handlePreviewToggle(show: boolean) {
    showPreview = show;
  }

  // Handle unified publishing from ZettelEditor
  async function handlePublishArticle(events: any) {
    isPublishing = true;
    publishResults = null;

<<<<<<< HEAD
    // Debug: Log the structure of events being published (without content)
    console.log('=== PUBLISHING ARTICLE ===');
    if (events.indexEvent) {
      console.log('Creating root index event...');
    }
    console.log(`Number of content events: ${events.contentEvents.length}`);
=======
    const results = await publishMultipleZettels({
      content,
      onError: (error) => {
        // Only used for catastrophic errors
        publishResults = { successCount: 0, total: 0, errors: [error], successfulEvents: [], failedEvents: [] };
      },
    }, ndk);
>>>>>>> e9629fb9

    // Debug: Log the first content event to see its structure
    if (events.contentEvents.length > 0) {
      console.log('First content event structure:', {
        kind: events.contentEvents[0].kind,
        tags: events.contentEvents[0].tags,
        contentLength: events.contentEvents[0].content.length,
        contentPreview: events.contentEvents[0].content.substring(0, 100)
      });
    }

    try {
      const results: any[] = [];
      
      // Publish index event first
      if (events.indexEvent) {
        const indexResult = await publishSingleEvent({
          content: events.indexEvent.content,
          kind: events.indexEvent.kind,
          tags: events.indexEvent.tags,
          onError: (error) => {
            console.error('Index event publish failed:', error);
          },
        });
        results.push(indexResult);
      }

      // Publish content events
      for (let i = 0; i < events.contentEvents.length; i++) {
        const event = events.contentEvents[i];
        console.log(`Publishing content event ${i + 1}: ${event.tags.find((t: any) => t[0] === 'title')?.[1] || 'Untitled'}`);
        const result = await publishSingleEvent({
          content: event.content,
          kind: event.kind,
          tags: event.tags,
          onError: (error) => {
            console.error(`Content event ${i + 1} publish failed:`, error);
          },
        });
        results.push(result);
      }

      // Process results
      const successCount = results.filter(r => r.success).length;
      const errors = results.filter(r => !r.success && r.error).map(r => r.error!);
      
      // Extract successful events with their titles
      const successfulEvents = results
        .filter(r => r.success && r.eventId)
        .map((r, index) => ({
          eventId: r.eventId!,
          title: index === 0 && events.indexEvent ? 'Article Index' : events.contentEvents[index - (events.indexEvent ? 1 : 0)]?.title || `Note ${index}`
        }));
      
      // Extract failed events with their titles and errors
      const failedEvents = results
        .map((r, index) => ({ result: r, index }))
        .filter(({ result }) => !result.success)
        .map(({ result, index }) => ({
          title: index === 0 && events.indexEvent ? 'Article Index' : events.contentEvents[index - (events.indexEvent ? 1 : 0)]?.title || `Note ${index}`,
          error: result.error || 'Unknown error',
          sectionIndex: index
        }));
      
      publishResults = {
        successCount,
        total: results.length,
        errors,
        successfulEvents,
        failedEvents,
      };

      // Show summary
      console.log('\n=== Events Summary ===');
      if (events.indexEvent) {
        console.log('\nRoot Index:');
        console.log(`Event Summary:`);
        console.log(`  ID: ${successfulEvents[0]?.eventId || 'Failed'}`);
        console.log(`  Kind: 30040`);
        console.log(`  Tags:`);
        events.indexEvent.tags.forEach((tag: string[]) => {
          console.log(`    - ${JSON.stringify(tag)}`);
        });
        console.log('  ---');
      }
      
      console.log('\nContent:');
      events.contentEvents.forEach((event: any, index: number) => {
        const eventId = successfulEvents.find(e => e.title === event.title)?.eventId || 'Failed';
        console.log(`\nEvent Summary:`);
        console.log(`  ID: ${eventId}`);
        console.log(`  Kind: 30041`);
        console.log(`  Tags:`);
        event.tags.forEach((tag: any) => {
          console.log(`    - ${JSON.stringify(tag)}`);
        });
        console.log(`  Content preview: ${event.content.substring(0, 100)}...`);
        console.log('  ---');
      });
    } catch (error) {
      console.error('Publishing failed:', error);
      publishResults = { 
        successCount: 0, 
        total: 0, 
        errors: [error instanceof Error ? error.message : 'Unknown error'], 
        successfulEvents: [], 
        failedEvents: [] 
      };
    }
    
    isPublishing = false;
  }

  async function handlePublishScatteredNotes(events: any) {
    isPublishing = true;
    publishResults = null;

    // Debug: Log the structure of events being published (without content)
    console.log('=== PUBLISHING SCATTERED NOTES ===');
    console.log(`Number of content events: ${events.contentEvents.length}`);

    try {
      const results: any[] = [];
      
      // Publish only content events for scattered notes
      for (let i = 0; i < events.contentEvents.length; i++) {
        const event = events.contentEvents[i];
        const result = await publishSingleEvent({
          content: event.content,
          kind: event.kind,
          tags: event.tags,
          onError: (error) => {
            console.error(`Content event ${i + 1} publish failed:`, error);
          },
        });
        results.push(result);
      }

      // Process results
      const successCount = results.filter(r => r.success).length;
      const errors = results.filter(r => !r.success && r.error).map(r => r.error!);
      
      // Extract successful events with their titles
      const successfulEvents = results
        .filter(r => r.success && r.eventId)
        .map((r, index) => ({
          eventId: r.eventId!,
          title: events.contentEvents[index]?.title || `Note ${index + 1}`
        }));
      
      // Extract failed events with their titles and errors
      const failedEvents = results
        .map((r, index) => ({ result: r, index }))
        .filter(({ result }) => !result.success)
        .map(({ result, index }) => ({
          title: events.contentEvents[index]?.title || `Note ${index + 1}`,
          error: result.error || 'Unknown error',
          sectionIndex: index
        }));
      
      publishResults = {
        successCount,
        total: results.length,
        errors,
        successfulEvents,
        failedEvents,
      };

      // Show summary
      console.log('\n=== Events Summary ===');
      console.log('\nContent:');
      events.contentEvents.forEach((event: any, index: number) => {
        const eventId = successfulEvents.find(e => e.title === event.title)?.eventId || 'Failed';
        console.log(`\nEvent Summary:`);
        console.log(`  ID: ${eventId}`);
        console.log(`  Kind: 30041`);
        console.log(`  Tags:`);
        event.tags.forEach((tag: any) => {
          console.log(`    - ${JSON.stringify(tag)}`);
        });
        console.log(`  Content preview: ${event.content.substring(0, 100)}...`);
        console.log('  ---');
      });
    } catch (error) {
      console.error('Publishing failed:', error);
      publishResults = { 
        successCount: 0, 
        total: 0, 
        errors: [error instanceof Error ? error.message : 'Unknown error'], 
        successfulEvents: [], 
        failedEvents: [] 
      };
    }
    
    isPublishing = false;
  }

  async function retryFailedEvent(sectionIndex: number) {
    if (!publishResults) return;
    
    isPublishing = true;
    
    try {
<<<<<<< HEAD
      // For now, we'll just retry the specific event
      // This could be enhanced to retry specific events based on their type
      console.log('Retry functionality needs to be implemented for the new unified system');
=======
      const result = await publishMultipleZettels({
        content: sectionContent,
        onError: (error) => {
          console.error('Retry failed:', error);
        },
      }, ndk);
      
      if (result[0]?.success && result[0]?.eventId) {
        // Update the successful events list
        const newSuccessfulEvent = {
          eventId: result[0].eventId,
          title: section.title
        };
        
        // Remove from failed events
        const updatedFailedEvents = publishResults.failedEvents.filter(
          (_, index) => index !== sectionIndex
        );
        
        // Add to successful events
        const updatedSuccessfulEvents = [...publishResults.successfulEvents, newSuccessfulEvent];
        
        publishResults = {
          ...publishResults,
          successCount: publishResults.successCount + 1,
          successfulEvents: updatedSuccessfulEvents,
          failedEvents: updatedFailedEvents,
        };
      }
>>>>>>> e9629fb9
    } catch (error) {
      console.error('Retry failed:', error);
    }
    
    isPublishing = false;
  }
</script>

<svelte:head>
  <title>Compose Note - Alexandria</title>
</svelte:head>

<!-- Main container with 75% width and centered -->
<div class="w-3/4 mx-auto">
  <div class="flex flex-col space-y-4">
    <Heading
      tag="h1"
      class="text-2xl font-bold text-gray-900 dark:text-gray-100"
    >
      Compose Notes
    </Heading>

    <ZettelEditor
      {content}
      {showPreview}
      onContentChange={handleContentChange}
      onPreviewToggle={handlePreviewToggle}
      onPublishArticle={handlePublishArticle}
      onPublishScatteredNotes={handlePublishScatteredNotes}
    />

<<<<<<< HEAD
=======
    <!-- Publish Button -->
    <Button
      onclick={handlePublish}
      disabled={isPublishing || !content.trim()}
      class="w-full"
    >
      {#if isPublishing}
        Publishing...
      {:else}
        <PaperPlaneOutline class="w-4 h-4 mr-2" />
        Publish
      {/if}
    </Button>

>>>>>>> e9629fb9
    <!-- Status Messages -->
    {#if publishResults}
      {#if publishResults.successCount === publishResults.total}
        <Alert color="green" dismissable>
          <span class="font-medium">Success!</span>
          {publishResults.successCount} events published.
          {#if publishResults.successfulEvents.length > 0}
            <div class="mt-2">
              <span class="text-sm font-medium">Published events:</span>
              <div class="mt-1 space-y-1">
                {#each publishResults.successfulEvents as event}
                  {@const nevent = nip19.neventEncode({ id: event.eventId })}
                  <div class="text-sm">
                    <a 
                      href="/events?id={encodeURIComponent(event.eventId)}" 
                      class="text-blue-600 dark:text-blue-400 hover:underline font-mono"
                    >
                      {event.title} ({nevent})
                    </a>
                  </div>
                {/each}
              </div>
            </div>
          {/if}
        </Alert>
      {:else}
        <Alert color="red" dismissable>
          <span class="font-medium">Some events failed to publish.</span>
          {publishResults.successCount} of {publishResults.total} events published.
          
          {#if publishResults.successfulEvents.length > 0}
            <div class="mt-2">
              <span class="text-sm font-medium">Successfully published:</span>
              <div class="mt-1 space-y-1">
                {#each publishResults.successfulEvents as event}
                  {@const nevent = nip19.neventEncode({ id: event.eventId })}
                  <div class="text-sm">
                    <a 
                      href="/events?id={encodeURIComponent(event.eventId)}" 
                      class="text-blue-600 dark:text-blue-400 hover:underline font-mono"
                    >
                      {event.title} ({nevent})
                    </a>
                  </div>
                {/each}
              </div>
            </div>
          {/if}
          
          {#if publishResults.failedEvents.length > 0}
            <div class="mt-2">
              <span class="text-sm font-medium">Failed to publish:</span>
              <div class="mt-1 space-y-2">
                {#each publishResults.failedEvents as failedEvent, index}
                  <div class="text-sm bg-red-50 dark:bg-red-900/20 p-2 rounded">
                    <div class="font-medium">{failedEvent.title}</div>
                    <div class="text-red-600 dark:text-red-400 text-xs">{failedEvent.error}</div>
                    <Button
                      size="xs"
                      color="light"
                      onclick={() => retryFailedEvent(failedEvent.sectionIndex)}
                      disabled={isPublishing}
                      class="mt-1"
                    >
                      {isPublishing ? 'Retrying...' : 'Retry'}
                    </Button>
                  </div>
                {/each}
              </div>
            </div>
          {/if}
        </Alert>
      {/if}
    {/if}
  </div>
</div><|MERGE_RESOLUTION|>--- conflicted
+++ resolved
@@ -4,15 +4,11 @@
   import ZettelEditor from "$lib/components/ZettelEditor.svelte";
   import { goto } from "$app/navigation";
   import { nip19 } from "nostr-tools";
-<<<<<<< HEAD
   import { publishSingleEvent } from "$lib/services/publisher";
-=======
-  import { publishMultipleZettels } from "$lib/services/publisher";
   import { parseAsciiDocWithMetadata } from "$lib/utils/asciidoc_metadata";
   import { getNdkContext } from "$lib/ndk";
 
   const ndk = getNdkContext();
->>>>>>> e9629fb9
 
   let content = $state("");
   let showPreview = $state(false);
@@ -40,53 +36,38 @@
     isPublishing = true;
     publishResults = null;
 
-<<<<<<< HEAD
-    // Debug: Log the structure of events being published (without content)
-    console.log('=== PUBLISHING ARTICLE ===');
-    if (events.indexEvent) {
-      console.log('Creating root index event...');
-    }
-    console.log(`Number of content events: ${events.contentEvents.length}`);
-=======
-    const results = await publishMultipleZettels({
-      content,
-      onError: (error) => {
-        // Only used for catastrophic errors
-        publishResults = { successCount: 0, total: 0, errors: [error], successfulEvents: [], failedEvents: [] };
-      },
-    }, ndk);
->>>>>>> e9629fb9
-
     // Debug: Log the first content event to see its structure
     if (events.contentEvents.length > 0) {
-      console.log('First content event structure:', {
+      console.log("First content event structure:", {
         kind: events.contentEvents[0].kind,
         tags: events.contentEvents[0].tags,
         contentLength: events.contentEvents[0].content.length,
-        contentPreview: events.contentEvents[0].content.substring(0, 100)
+        contentPreview: events.contentEvents[0].content.substring(0, 100),
       });
     }
 
     try {
       const results: any[] = [];
-      
-      // Publish index event first
+
+      // Publish index event first using publishSingleEvent
       if (events.indexEvent) {
         const indexResult = await publishSingleEvent({
           content: events.indexEvent.content,
           kind: events.indexEvent.kind,
           tags: events.indexEvent.tags,
           onError: (error) => {
-            console.error('Index event publish failed:', error);
+            console.error("Index event publish failed:", error);
           },
-        });
+        }, ndk);
         results.push(indexResult);
       }
 
       // Publish content events
       for (let i = 0; i < events.contentEvents.length; i++) {
         const event = events.contentEvents[i];
-        console.log(`Publishing content event ${i + 1}: ${event.tags.find((t: any) => t[0] === 'title')?.[1] || 'Untitled'}`);
+        console.log(
+          `Publishing content event ${i + 1}: ${event.tags.find((t: any) => t[0] === "title")?.[1] || "Untitled"}`,
+        );
         const result = await publishSingleEvent({
           content: event.content,
           kind: event.kind,
@@ -94,32 +75,42 @@
           onError: (error) => {
             console.error(`Content event ${i + 1} publish failed:`, error);
           },
-        });
+        }, ndk);
         results.push(result);
       }
 
       // Process results
-      const successCount = results.filter(r => r.success).length;
-      const errors = results.filter(r => !r.success && r.error).map(r => r.error!);
-      
+      const successCount = results.filter((r) => r.success).length;
+      const errors = results
+        .filter((r) => !r.success && r.error)
+        .map((r) => r.error!);
+
       // Extract successful events with their titles
       const successfulEvents = results
-        .filter(r => r.success && r.eventId)
+        .filter((r) => r.success && r.eventId)
         .map((r, index) => ({
           eventId: r.eventId!,
-          title: index === 0 && events.indexEvent ? 'Article Index' : events.contentEvents[index - (events.indexEvent ? 1 : 0)]?.title || `Note ${index}`
+          title:
+            index === 0 && events.indexEvent
+              ? "Article Index"
+              : events.contentEvents[index - (events.indexEvent ? 1 : 0)]
+                  ?.title || `Note ${index}`,
         }));
-      
+
       // Extract failed events with their titles and errors
       const failedEvents = results
         .map((r, index) => ({ result: r, index }))
         .filter(({ result }) => !result.success)
         .map(({ result, index }) => ({
-          title: index === 0 && events.indexEvent ? 'Article Index' : events.contentEvents[index - (events.indexEvent ? 1 : 0)]?.title || `Note ${index}`,
-          error: result.error || 'Unknown error',
-          sectionIndex: index
+          title:
+            index === 0 && events.indexEvent
+              ? "Article Index"
+              : events.contentEvents[index - (events.indexEvent ? 1 : 0)]
+                  ?.title || `Note ${index}`,
+          error: result.error || "Unknown error",
+          sectionIndex: index,
         }));
-      
+
       publishResults = {
         successCount,
         total: results.length,
@@ -129,22 +120,24 @@
       };
 
       // Show summary
-      console.log('\n=== Events Summary ===');
+      console.log("\n=== Events Summary ===");
       if (events.indexEvent) {
-        console.log('\nRoot Index:');
+        console.log("\nRoot Index:");
         console.log(`Event Summary:`);
-        console.log(`  ID: ${successfulEvents[0]?.eventId || 'Failed'}`);
+        console.log(`  ID: ${successfulEvents[0]?.eventId || "Failed"}`);
         console.log(`  Kind: 30040`);
         console.log(`  Tags:`);
         events.indexEvent.tags.forEach((tag: string[]) => {
           console.log(`    - ${JSON.stringify(tag)}`);
         });
-        console.log('  ---');
+        console.log("  ---");
       }
-      
-      console.log('\nContent:');
+
+      console.log("\nContent:");
       events.contentEvents.forEach((event: any, index: number) => {
-        const eventId = successfulEvents.find(e => e.title === event.title)?.eventId || 'Failed';
+        const eventId =
+          successfulEvents.find((e) => e.title === event.title)?.eventId ||
+          "Failed";
         console.log(`\nEvent Summary:`);
         console.log(`  ID: ${eventId}`);
         console.log(`  Kind: 30041`);
@@ -153,19 +146,19 @@
           console.log(`    - ${JSON.stringify(tag)}`);
         });
         console.log(`  Content preview: ${event.content.substring(0, 100)}...`);
-        console.log('  ---');
+        console.log("  ---");
       });
     } catch (error) {
-      console.error('Publishing failed:', error);
-      publishResults = { 
-        successCount: 0, 
-        total: 0, 
-        errors: [error instanceof Error ? error.message : 'Unknown error'], 
-        successfulEvents: [], 
-        failedEvents: [] 
+      console.error("Publishing failed:", error);
+      publishResults = {
+        successCount: 0,
+        total: 0,
+        errors: [error instanceof Error ? error.message : "Unknown error"],
+        successfulEvents: [],
+        failedEvents: [],
       };
     }
-    
+
     isPublishing = false;
   }
 
@@ -174,12 +167,12 @@
     publishResults = null;
 
     // Debug: Log the structure of events being published (without content)
-    console.log('=== PUBLISHING SCATTERED NOTES ===');
+    console.log("=== PUBLISHING SCATTERED NOTES ===");
     console.log(`Number of content events: ${events.contentEvents.length}`);
 
     try {
       const results: any[] = [];
-      
+
       // Publish only content events for scattered notes
       for (let i = 0; i < events.contentEvents.length; i++) {
         const event = events.contentEvents[i];
@@ -190,32 +183,34 @@
           onError: (error) => {
             console.error(`Content event ${i + 1} publish failed:`, error);
           },
-        });
+        }, ndk);
         results.push(result);
       }
 
       // Process results
-      const successCount = results.filter(r => r.success).length;
-      const errors = results.filter(r => !r.success && r.error).map(r => r.error!);
-      
+      const successCount = results.filter((r) => r.success).length;
+      const errors = results
+        .filter((r) => !r.success && r.error)
+        .map((r) => r.error!);
+
       // Extract successful events with their titles
       const successfulEvents = results
-        .filter(r => r.success && r.eventId)
+        .filter((r) => r.success && r.eventId)
         .map((r, index) => ({
           eventId: r.eventId!,
-          title: events.contentEvents[index]?.title || `Note ${index + 1}`
+          title: events.contentEvents[index]?.title || `Note ${index + 1}`,
         }));
-      
+
       // Extract failed events with their titles and errors
       const failedEvents = results
         .map((r, index) => ({ result: r, index }))
         .filter(({ result }) => !result.success)
         .map(({ result, index }) => ({
           title: events.contentEvents[index]?.title || `Note ${index + 1}`,
-          error: result.error || 'Unknown error',
-          sectionIndex: index
+          error: result.error || "Unknown error",
+          sectionIndex: index,
         }));
-      
+
       publishResults = {
         successCount,
         total: results.length,
@@ -225,10 +220,12 @@
       };
 
       // Show summary
-      console.log('\n=== Events Summary ===');
-      console.log('\nContent:');
+      console.log("\n=== Events Summary ===");
+      console.log("\nContent:");
       events.contentEvents.forEach((event: any, index: number) => {
-        const eventId = successfulEvents.find(e => e.title === event.title)?.eventId || 'Failed';
+        const eventId =
+          successfulEvents.find((e) => e.title === event.title)?.eventId ||
+          "Failed";
         console.log(`\nEvent Summary:`);
         console.log(`  ID: ${eventId}`);
         console.log(`  Kind: 30041`);
@@ -237,68 +234,46 @@
           console.log(`    - ${JSON.stringify(tag)}`);
         });
         console.log(`  Content preview: ${event.content.substring(0, 100)}...`);
-        console.log('  ---');
+        console.log("  ---");
       });
     } catch (error) {
-      console.error('Publishing failed:', error);
-      publishResults = { 
-        successCount: 0, 
-        total: 0, 
-        errors: [error instanceof Error ? error.message : 'Unknown error'], 
-        successfulEvents: [], 
-        failedEvents: [] 
+      console.error("Publishing failed:", error);
+      publishResults = {
+        successCount: 0,
+        total: 0,
+        errors: [error instanceof Error ? error.message : "Unknown error"],
+        successfulEvents: [],
+        failedEvents: [],
       };
     }
-    
+
     isPublishing = false;
   }
 
   async function retryFailedEvent(sectionIndex: number) {
     if (!publishResults) return;
+
+    // Find the failed event to retry
+    const failedEvent = publishResults.failedEvents.find(
+      (event) => event.sectionIndex === sectionIndex
+    );
     
+    if (!failedEvent) return;
+
     isPublishing = true;
-    
+
     try {
-<<<<<<< HEAD
-      // For now, we'll just retry the specific event
-      // This could be enhanced to retry specific events based on their type
-      console.log('Retry functionality needs to be implemented for the new unified system');
-=======
-      const result = await publishMultipleZettels({
-        content: sectionContent,
-        onError: (error) => {
-          console.error('Retry failed:', error);
-        },
-      }, ndk);
-      
-      if (result[0]?.success && result[0]?.eventId) {
-        // Update the successful events list
-        const newSuccessfulEvent = {
-          eventId: result[0].eventId,
-          title: section.title
-        };
-        
-        // Remove from failed events
-        const updatedFailedEvents = publishResults.failedEvents.filter(
-          (_, index) => index !== sectionIndex
-        );
-        
-        // Add to successful events
-        const updatedSuccessfulEvents = [...publishResults.successfulEvents, newSuccessfulEvent];
-        
-        publishResults = {
-          ...publishResults,
-          successCount: publishResults.successCount + 1,
-          successfulEvents: updatedSuccessfulEvents,
-          failedEvents: updatedFailedEvents,
-        };
-      }
->>>>>>> e9629fb9
+      // Retry publishing the failed content
+      // Note: This is a simplified retry - in production you'd want to store the original event data
+      // For now, we'll just show an error message
+      console.error("Retry not implemented - would need to store original event data");
+      // Just return early since retry is not implemented
+      isPublishing = false;
+      return;
     } catch (error) {
-      console.error('Retry failed:', error);
+      console.error("Retry failed:", error);
+      isPublishing = false;
     }
-    
-    isPublishing = false;
   }
 </script>
 
@@ -325,23 +300,6 @@
       onPublishScatteredNotes={handlePublishScatteredNotes}
     />
 
-<<<<<<< HEAD
-=======
-    <!-- Publish Button -->
-    <Button
-      onclick={handlePublish}
-      disabled={isPublishing || !content.trim()}
-      class="w-full"
-    >
-      {#if isPublishing}
-        Publishing...
-      {:else}
-        <PaperPlaneOutline class="w-4 h-4 mr-2" />
-        Publish
-      {/if}
-    </Button>
-
->>>>>>> e9629fb9
     <!-- Status Messages -->
     {#if publishResults}
       {#if publishResults.successCount === publishResults.total}
@@ -355,8 +313,8 @@
                 {#each publishResults.successfulEvents as event}
                   {@const nevent = nip19.neventEncode({ id: event.eventId })}
                   <div class="text-sm">
-                    <a 
-                      href="/events?id={encodeURIComponent(event.eventId)}" 
+                    <a
+                      href="/events?id={encodeURIComponent(event.eventId)}"
                       class="text-blue-600 dark:text-blue-400 hover:underline font-mono"
                     >
                       {event.title} ({nevent})
@@ -371,7 +329,7 @@
         <Alert color="red" dismissable>
           <span class="font-medium">Some events failed to publish.</span>
           {publishResults.successCount} of {publishResults.total} events published.
-          
+
           {#if publishResults.successfulEvents.length > 0}
             <div class="mt-2">
               <span class="text-sm font-medium">Successfully published:</span>
@@ -379,8 +337,8 @@
                 {#each publishResults.successfulEvents as event}
                   {@const nevent = nip19.neventEncode({ id: event.eventId })}
                   <div class="text-sm">
-                    <a 
-                      href="/events?id={encodeURIComponent(event.eventId)}" 
+                    <a
+                      href="/events?id={encodeURIComponent(event.eventId)}"
                       class="text-blue-600 dark:text-blue-400 hover:underline font-mono"
                     >
                       {event.title} ({nevent})
@@ -390,7 +348,7 @@
               </div>
             </div>
           {/if}
-          
+
           {#if publishResults.failedEvents.length > 0}
             <div class="mt-2">
               <span class="text-sm font-medium">Failed to publish:</span>
@@ -398,7 +356,9 @@
                 {#each publishResults.failedEvents as failedEvent, index}
                   <div class="text-sm bg-red-50 dark:bg-red-900/20 p-2 rounded">
                     <div class="font-medium">{failedEvent.title}</div>
-                    <div class="text-red-600 dark:text-red-400 text-xs">{failedEvent.error}</div>
+                    <div class="text-red-600 dark:text-red-400 text-xs">
+                      {failedEvent.error}
+                    </div>
                     <Button
                       size="xs"
                       color="light"
@@ -406,7 +366,7 @@
                       disabled={isPublishing}
                       class="mt-1"
                     >
-                      {isPublishing ? 'Retrying...' : 'Retry'}
+                      {isPublishing ? "Retrying..." : "Retry"}
                     </Button>
                   </div>
                 {/each}
